name: Benchmarks
env:
  # TODO: this rescheduling makes gpt2, mixtral and llama unjitted slower
  # TODO: very slow for llama 70B and resnet training 6 GPU
  CAPTURE_PROCESS_REPLAY: "1"
  ASSERT_PROCESS_REPLAY: "0"
  PYTHONPATH: .
  GH_TOKEN: ${{ secrets.GITHUB_TOKEN }}

on:
  push:
    branches:
      - master
      - update_benchmark
      - update_benchmark_staging
  workflow_dispatch:
    inputs:
      run_process_replay:
        description: "Run process replay tests"
        required: false
        default: false
        type: boolean

jobs:
  testmacbenchmark:
    name: Mac Benchmark
    runs-on: [self-hosted, macOS]
    timeout-minutes: 20
    defaults:
      run:
        shell: bash -o pipefail {0}
    if: github.repository_owner == 'tinygrad'
    steps:
    - name: Checkout Code
      uses: actions/checkout@v4
    - name: Symlink models and datasets
      run: |
        mkdir -p weights
        ln -s ~/tinygrad/extra/disassemblers/applegpu extra/disassemblers/applegpu
        ln -s ~/tinygrad/weights/sd-v1-4.ckpt weights/sd-v1-4.ckpt
        ln -s ~/tinygrad/weights/bpe_simple_vocab_16e6.txt.gz weights/bpe_simple_vocab_16e6.txt.gz
        ln -s ~/tinygrad/weights/LLaMA weights/LLaMA
        ln -s ~/tinygrad/extra/datasets/cifar-10-python.tar.gz extra/datasets/cifar-10-python.tar.gz
    - name: setup staging db
      if: github.ref == 'refs/heads/update_benchmark_staging'
      run: |
        echo "CACHEDB=/tmp/staging.db" >> $GITHUB_ENV
        rm -f /tmp/staging.db /tmp/staging.db-shm /tmp/staging.db-wal
    - name: reset process replay
      run: python3.11 test/external/process_replay/reset.py
    - name: Run Stable Diffusion
      run: JIT=1 python3.11 examples/stable_diffusion.py --fp16 --seed 0 --noshow --timing | tee sd.txt
    - name: Run Stable Diffusion without fp16
      run: JIT=1 python3.11 examples/stable_diffusion.py --seed 0 --noshow --timing | tee sd_no_fp16.txt
    - name: Run Stable Diffusion v2
      run: JIT=1 python3.11 examples/sdv2.py --fp16 --seed 0 --noshow --timing | tee sdv2.txt
    - name: Run SDXL
      run: JIT=1 python3.11 examples/sdxl.py --seed 0 --noshow --timing | tee sdxl.txt
    - name: Run model inference benchmark
      run: METAL=1 python3.11 test/external/external_model_benchmark.py
    - name: Test speed vs torch
      run: BIG=2 MPS=1 python3.11 test/test_speed_v_torch.py | tee torch_speed.txt
    - name: Test tensor cores
      run: METAL=1 python3.11 test/test_linearizer.py TestLinearizer.test_tensor_cores TestLinearizer.test_tensor_cores_padded TestLinearizer.test_tensor_cores_padded_uops
    - name: Test AMX tensor cores
      run: |
        DEBUG=2 CPU=1 AMX=1 python3.11 test/test_linearizer.py TestLinearizer.test_tensor_cores TestLinearizer.test_tensor_cores_padded TestLinearizer.test_tensor_cores_padded_uops
        DEBUG=2 LLVM=1 AMX=1 python3.11 test/test_linearizer.py TestLinearizer.test_tensor_cores TestLinearizer.test_tensor_cores_padded TestLinearizer.test_tensor_cores_padded_uops
    - name: Run Tensor Core GEMM (float)
      run: DEBUG=2 SHOULD_USE_TC=1 python3.11 extra/gemm/simple_matmul.py | tee matmul.txt
    - name: Run Tensor Core GEMM (half)
      run: DEBUG=2 SHOULD_USE_TC=1 HALF=1 python3.11 extra/gemm/simple_matmul.py | tee matmul_half.txt
    - name: Run Tensor Core GEMM (bfloat16)
      run: DEBUG=2 SHOULD_USE_TC=1 BFLOAT16=1 python3.11 extra/gemm/simple_matmul.py | tee matmul_bfloat16.txt
    - name: Fuzz Padded Tensor Core GEMM
      run: METAL=1 M_START=6 M_STOP=10 M_STEP=1 N_START=6 N_STOP=10 N_STEP=1 K_START=6 K_STOP=24 K_STEP=1 TC_OPT=2 DEBUG=2 python3.11 ./extra/gemm/fuzz_matmul.py
    - name: Run LLaMA
      run: |
        JIT=0 python3.11 examples/llama.py --gen 1 --prompt "Hello." --count 10 --temperature 0 --timing | tee llama_unjitted.txt
        JIT=1 python3.11 examples/llama.py --gen 1 --prompt "Hello." --count 10 --temperature 0 --timing | tee llama_jitted.txt
    - name: Run LLaMA with BEAM
      run: JITBEAM=2 IGNORE_BEAM_CACHE=1 python3.11 examples/llama.py --gen 1 --prompt "Hello." --count 10 --temperature 0 --timing | tee llama_beam.txt
    - name: Run quantized LLaMA
      run: |
        python3.11 examples/llama.py --gen 1 --prompt "Hello." --count 10 --temperature 0 --timing --quantize int8 | tee llama_int8.txt
        python3.11 examples/llama.py --gen 1 --prompt "Hello." --count 10 --temperature 0 --timing --quantize nf4 | tee llama_nf4.txt
    #- name: Run LLaMA 7B on 4 (virtual) GPUs
    #  run: python3.11 examples/llama.py --gen 1 --size 7B --shard 4 --prompt "Hello." --count 10 --temperature 0  --timing | tee llama_four_gpu.txt
    - name: Run GPT2
      run: |
        JIT=0 python3.11 examples/gpt2.py --prompt "Hello." --count 10 --temperature 0 --timing | tee gpt2_unjitted.txt
        JIT=1 python3.11 examples/gpt2.py --prompt "Hello." --count 10 --temperature 0 --timing | tee gpt2_jitted.txt
    - name: Run GPT2 w HALF
      run: HALF=1 python3.11 examples/gpt2.py --count 10 --temperature 0 --timing | tee gpt2_half.txt
    - name: Run GPT2 w HALF/BEAM
      run: HALF=1 JITBEAM=2 IGNORE_BEAM_CACHE=1 python3.11 examples/gpt2.py --count 10 --temperature 0 --timing | tee gpt2_half_beam.txt
    - name: Train MNIST
      run: time PYTHONPATH=. TARGET_EVAL_ACC_PCT=96.0 python3.11 examples/beautiful_mnist.py | tee beautiful_mnist.txt
    - name: Run 10 CIFAR training steps
      run: JIT=1 STEPS=10 python3.11 examples/hlb_cifar10.py | tee train_cifar.txt
    - name: Run 10 CIFAR training steps w HALF
      run: JIT=2 STEPS=10 DEFAULT_FLOAT=HALF python3.11 examples/hlb_cifar10.py | tee train_cifar_half.txt
    #- name: Run 10 CIFAR training steps w BF16
    #  run: STEPS=10 DEFAULT_FLOAT=BFLOAT16 python3.11 examples/hlb_cifar10.py | tee train_cifar_bf16.txt
    - name: Run 10 CIFAR training steps w winograd
      run: JIT=1 WINO=1 STEPS=10 python3.11 examples/hlb_cifar10.py | tee train_cifar_wino.txt
    - uses: actions/upload-artifact@v4
      with:
        name: Speed (Mac)
        path: |
          onnx_inference_speed.csv
          torch_speed.txt
          llama_unjitted.txt
          llama_jitted.txt
          llama_beam.txt
          llama_int8.txt
          llama_nf4.txt
          llama_four_gpu.txt
          gpt2_unjitted.txt
          gpt2_jitted.txt
          gpt2_half.txt
          gpt2_half_beam.txt
          matmul.txt
          matmul_half.txt
          matmul_bfloat16.txt
          sd.txt
          sd_no_fp16.txt
          sdv2.txt
          sdxl.txt
          beautiful_mnist.txt
          train_cifar.txt
          train_cifar_half.txt
          train_cifar_bf16.txt
          train_cifar_wino.txt
    - name: Run process replay tests
      run: cp test/external/process_replay/process_replay.py ./process_replay.py && git fetch origin master && git -c advice.detachedHead=false checkout origin/master && PYTHONPATH=. python3.11 process_replay.py

  testnvidiabenchmark:
    name: tinybox green Benchmark
    runs-on: [self-hosted, Linux, tinyboxgreen]
    timeout-minutes: 30
    defaults:
      run:
        shell: bash -o pipefail {0}
    if: github.repository_owner == 'tinygrad'
    steps:
    - name: Checkout Code
      uses: actions/checkout@v4
    - name: Print nvidia-smi
      run: nvidia-smi
    - name: Symlink models and datasets
      run: |
        mkdir -p weights
        ln -s ~/tinygrad/weights/LLaMA weights/LLaMA
        ln -s /raid/weights/mixtral-8x7b-32kseqlen weights/mixtral-8x7b-32kseqlen
        ln -s /raid/weights/LLaMA-2 weights/LLaMA-2
        ln -s /raid/weights/LLaMA-3 weights/LLaMA-3
        mkdir -p extra/datasets
        ln -s /raid/datasets/imagenet extra/datasets/imagenet
    - name: setup staging db
      if: github.ref == 'refs/heads/update_benchmark_staging'
      run: |
        echo "CACHEDB=/tmp/staging.db" >> $GITHUB_ENV
        rm -f /tmp/staging.db /tmp/staging.db-shm /tmp/staging.db-wal
    - name: reset process replay
      run: test/external/process_replay/reset.py
    - name: Run model inference benchmark
      run: NV=1 CAPTURE_PROCESS_REPLAY=0 NOCLANG=1 python3 test/external/external_model_benchmark.py
    - name: Test speed vs torch
      run: NV=1 CAPTURE_PROCESS_REPLAY=0 HALF=1 BIG=2 TORCHCUDA=1 python3 test/test_speed_v_torch.py | tee torch_speed.txt
    - name: Test speed vs theoretical
      run: NV=1 IGNORE_BEAM_CACHE=1 BEAM_DEBUG=1 DEBUG=1 python -m pytest -rA test/external/speed_v_theoretical.py --durations=20
    - name: Test benchmark allreduce
      run: NV=1 python test/external/external_benchmark_multitensor_allreduce.py
    - name: Test tensor cores
      run: |
        NV=1 ALLOW_TF32=1 python3 test/test_linearizer.py TestLinearizer.test_tensor_cores TestLinearizer.test_tensor_cores_padded TestLinearizer.test_tensor_cores_padded_uops
        PTX=1 ALLOW_TF32=1 NV=1 python3 test/test_linearizer.py TestLinearizer.test_tensor_cores TestLinearizer.test_tensor_cores_padded TestLinearizer.test_tensor_cores_padded_uops
    - name: Run Tensor Core GEMM (CUDA)
      run: |
        CUDA=1 SHOULD_USE_TC=1 HALF=1 DEBUG=2 python3 extra/gemm/simple_matmul.py | tee matmul.txt
        CUDA=1 SHOULD_USE_TC=1 BFLOAT16=1 DEBUG=2 python3 extra/gemm/simple_matmul.py | tee matmul_bfloat16.txt
        CUDA=1 SHOULD_USE_TC=1 ALLOW_TF32=1 DEBUG=2 ATOL=2e-2 python3 extra/gemm/simple_matmul.py | tee matmul_tf32.txt
    - name: Run Tensor Core GEMM (PTX)
      run: NV=1 PTX=1 SHOULD_USE_TC=1 HALF=1 DEBUG=2 python3 extra/gemm/simple_matmul.py | tee matmul_ptx.txt
    - name: Run Tensor Core GEMM (NV)
      run: NV=1 SHOULD_USE_TC=1 HALF=1 DEBUG=2 python3 extra/gemm/simple_matmul.py | tee matmul_nv.txt
    - name: Test NV=1
      run: DEBUG=2 NV=1 python -m pytest -rA test/test_tiny.py
    - name: Test CUDA=1
      run: DEBUG=2 CUDA=1 python -m pytest -rA test/test_tiny.py
    - name: Run Stable Diffusion
      run: NV=1 python3 examples/stable_diffusion.py --fp16 --seed 0 --noshow --timing | tee sd.txt
    - name: Run SDXL
      run: NV=1 CAPTURE_PROCESS_REPLAY=0 python3 examples/sdxl.py --seed 0 --noshow --timing | tee sdxl.txt
    - name: Run LLaMA
      run: |
        NV=1 JIT=0 python3 examples/llama.py --gen 1 --prompt "Hello." --count 10 --temperature 0 --timing | tee llama_unjitted.txt
        NV=1 JIT=1 python3 examples/llama.py --gen 1 --prompt "Hello." --count 10 --temperature 0 --timing | tee llama_jitted.txt
    - name: Run LLaMA with BEAM
      run: NV=1 JITBEAM=2 IGNORE_BEAM_CACHE=1 python3 examples/llama.py --gen 1 --prompt "Hello." --count 10 --temperature 0 --timing | tee llama_beam.txt
    # - name: Run LLaMA 7B on 4 GPUs
    #   run: NV=1 CAPTURE_PROCESS_REPLAY=0 python3 examples/llama.py --gen 1 --size 7B --shard 4 --prompt "Hello." --count 10 --temperature 0  --timing | tee llama_four_gpu.txt
    # - name: Run LLaMA 7B on 6 GPUs
    #   run: NV=1 CAPTURE_PROCESS_REPLAY=0 python3 examples/llama.py --gen 1 --size 7B --shard 6 --prompt "Hello." --count 10 --temperature 0  --timing | tee llama_six_gpu.txt
    - name: Run LLaMA-3 8B BEAM
      run: NV=1 JITBEAM=2 IGNORE_BEAM_CACHE=1 python3 examples/llama3.py --size 8B --model weights/LLaMA-3/8B-SF-DPO/ --benchmark --temperature 0 | tee llama3_beam.txt
    - name: Run LLaMA-3 8B on 4 GPUs with BEAM
      run: NV=1 JITBEAM=2 IGNORE_BEAM_CACHE=1 CAPTURE_PROCESS_REPLAY=0 python3 examples/llama3.py --size 8B --shard 4 --model weights/LLaMA-3/8B-SF-DPO/ --benchmark --temperature 0 | tee llama3_four_gpu.txt
    # - name: Run LLaMA-3 8B on 6 GPUs
    #   run: NV=1 CAPTURE_PROCESS_REPLAY=0 python3 examples/llama3.py --size 8B --shard 6 --model weights/LLaMA-3/8B-SF-DPO/ --benchmark --temperature 0 | tee llama3_six_gpu.txt
    # - name: Run LLaMA-2 70B
    #   run: NV=1 CAPTURE_PROCESS_REPLAY=0 MAX_CONTEXT=256 python3 examples/llama.py --gen 2 --size 70B --shard 6 --prompt "Hello." --count 10 --temperature 0  --timing | tee llama_2_70B.txt
    - name: Run Mixtral 8x7B
      run: time NV=1 CAPTURE_PROCESS_REPLAY=0 python3 examples/mixtral.py --temperature 0 --count 10 --timing | tee mixtral.txt
    - name: Run GPT2
      run: |
        NV=1 JIT=0 python3 examples/gpt2.py --prompt "Hello." --count 10 --temperature 0 --timing | tee gpt2_unjitted.txt
        NV=1 JIT=1 python3 examples/gpt2.py --prompt "Hello." --count 10 --temperature 0 --timing | tee gpt2_jitted.txt
    - name: Run GPT2 w HALF
      run: NV=1 HALF=1 python3 examples/gpt2.py --count 10 --temperature 0 --timing | tee gpt2_half.txt
    - name: Run GPT2 w HALF/BEAM
      run: NV=1 HALF=1 JITBEAM=2 IGNORE_BEAM_CACHE=1 python3 examples/gpt2.py --count 10 --temperature 0 --timing | tee gpt2_half_beam.txt
    - uses: actions/upload-artifact@v4
      with:
        name: Speed (NVIDIA)
        path: |
          onnx_inference_speed.csv
          torch_speed.txt
          matmul.txt
          matmul_bfloat16.txt
          matmul_tf32.txt
          matmul_ptx.txt
          matmul_nv.txt
          sd.txt
          sdxl.txt
          llama_unjitted.txt
          llama_jitted.txt
          llama_beam.txt
          llama3_beam.txt
          llama3_four_gpu.txt
          llama3_six_gpu.txt
          llama_2_70B.txt
          mixtral.txt
          gpt2_unjitted.txt
          gpt2_jitted.txt
          gpt2_half.txt
          gpt2_half_beam.txt
    - name: Run process replay tests
      run: cp test/external/process_replay/process_replay.py ./process_replay.py && git fetch origin master && git -c advice.detachedHead=false checkout origin/master && PYTHONPATH=. python3 process_replay.py

  testmorenvidiabenchmark:
    name: tinybox green Training Benchmark
    runs-on: [self-hosted, Linux, tinyboxgreen]
    timeout-minutes: 20
    defaults:
      run:
        shell: bash -o pipefail {0}
    if: github.repository_owner == 'tinygrad'
    steps:
    - name: Checkout Code
      uses: actions/checkout@v4
    - name: Symlink models and datasets
      run: |
        mkdir -p weights
        ln -s ~/tinygrad/weights/bpe_simple_vocab_16e6.txt.gz weights/bpe_simple_vocab_16e6.txt.gz
        ln -s ~/tinygrad/weights/LLaMA weights/LLaMA
        ln -s ~/tinygrad/extra/datasets/cifar-10-python.tar.gz extra/datasets/cifar-10-python.tar.gz
        ln -s /raid/weights/mixtral-8x7b-32kseqlen weights/mixtral-8x7b-32kseqlen
        ln -s /raid/weights/LLaMA-2 weights/LLaMA-2
        mkdir -p extra/datasets
        ln -s /raid/datasets/imagenet extra/datasets/imagenet
    - name: setup staging db
      if: github.ref == 'refs/heads/update_benchmark_staging'
      run: |
        echo "CACHEDB=/tmp/staging.db" >> $GITHUB_ENV
        rm -f /tmp/staging.db /tmp/staging.db-shm /tmp/staging.db-wal
    - name: reset process replay
      run: test/external/process_replay/reset.py
    - name: Fuzz Padded Tensor Core GEMM (NV)
      run: NV=1 M_START=12 M_STOP=20 M_STEP=1 N_START=6 N_STOP=10 N_STEP=1 K_START=28 K_STOP=36 K_STEP=1 HALF=1 TC_OPT=2 python3 ./extra/gemm/fuzz_matmul.py
    - name: Fuzz Padded Tensor Core GEMM (PTX)
      run: NV=1 PTX=1 M_START=12 M_STOP=20 M_STEP=1 N_START=6 N_STOP=10 N_STEP=1 K_START=28 K_STOP=36 K_STEP=1 HALF=1 TC_OPT=2 python3 ./extra/gemm/fuzz_matmul.py
    - name: Train MNIST
      run: time PYTHONPATH=. NV=1 TARGET_EVAL_ACC_PCT=96.0 python3 examples/beautiful_mnist.py | tee beautiful_mnist.txt
    - name: Run 10 CIFAR training steps
      run: NV=1 STEPS=10 python3 examples/hlb_cifar10.py | tee train_cifar.txt
    - name: Run 10 CIFAR training steps w HALF
      run: NV=1 STEPS=10 DEFAULT_FLOAT=HALF python3 examples/hlb_cifar10.py | tee train_cifar_half.txt
    - name: Run 10 CIFAR training steps w BF16
      run: NV=1 STEPS=10 DEFAULT_FLOAT=BFLOAT16 python3 examples/hlb_cifar10.py | tee train_cifar_bf16.txt
    - name: Run 10 CIFAR training steps w winograd
      run: NV=1 CAPTURE_PROCESS_REPLAY=0 WINO=1 STEPS=10 DEFAULT_FLOAT=HALF python3 examples/hlb_cifar10.py | tee train_cifar_wino.txt
    - name: Run full CIFAR training w 1 GPU
      run: time NV=1 DEFAULT_FLOAT=HALF LATEWINO=1 STEPS=1000 TARGET_EVAL_ACC_PCT=93.2 python3 examples/hlb_cifar10.py | tee train_cifar_one_gpu.txt
    - name: Run full CIFAR training steps w 6 GPUS
      run: time CAPTURE_PROCESS_REPLAY=0 NV=1 DEFAULT_FLOAT=HALF STEPS=350 BS=1536 GPUS=6 TARGET_EVAL_ACC_PCT=93.2 python3 examples/hlb_cifar10.py | tee train_cifar_six_gpu.txt
    - name: Run MLPerf resnet eval on training data
      run: time NV=1 MODEL=resnet python3 examples/mlperf/model_eval.py
    - name: Run 10 MLPerf ResNet50 training steps (1 gpu)
      run: NV=1 DEFAULT_FLOAT=HALF BENCHMARK=10 BS=256 GPUS=1 MODEL=resnet python3 examples/mlperf/model_train.py | tee train_resnet_one_gpu.txt
    - name: Run 10 MLPerf ResNet50 training steps (6 gpu)
      run: NV=1 CAPTURE_PROCESS_REPLAY=0 DEFAULT_FLOAT=HALF BENCHMARK=10 BS=1536 GPUS=6 MODEL=resnet python3 examples/mlperf/model_train.py | tee train_resnet.txt
    - name: Run 10 MLPerf Bert training steps (6 gpu)
      # TODO: remove BERT_LAYERS once scheduler is fast
      run: NV=1 CAPTURE_PROCESS_REPLAY=0 DEFAULT_FLOAT=HALF BENCHMARK=10 BS=66 GPUS=6 BERT_LAYERS=2 MODEL=bert python3 examples/mlperf/model_train.py | tee train_bert.txt
    - uses: actions/upload-artifact@v4
      with:
        name: Speed (NVIDIA Training)
        path: |
          beautiful_mnist.txt
          train_cifar.txt
          train_cifar_half.txt
          train_cifar_bf16.txt
          train_cifar_wino.txt
          train_cifar_one_gpu.txt
          train_cifar_six_gpu.txt
          train_resnet.txt
          train_resnet_one_gpu.txt
          train_bert.txt
    - name: Run process replay tests
      run: cp test/external/process_replay/process_replay.py ./process_replay.py && git fetch origin master && git -c advice.detachedHead=false checkout origin/master && PYTHONPATH=. python3 process_replay.py

  testamdbenchmark:
    name: tinybox red Benchmark
    runs-on: [self-hosted, Linux, tinybox]
    timeout-minutes: 20
    defaults:
      run:
        shell: bash -o pipefail {0}
    if: github.repository_owner == 'tinygrad'
    steps:
    - name: Checkout Code
      uses: actions/checkout@v4
    - name: Insert amdgpu
      run: sudo modprobe amdgpu
    - name: Symlink models and datasets
      run: |
        mkdir -p weights
        ln -s ~/tinygrad/weights/bpe_simple_vocab_16e6.txt.gz weights/bpe_simple_vocab_16e6.txt.gz
        ln -s ~/tinygrad/weights/LLaMA weights/LLaMA
        ln -s ~/tinygrad/extra/datasets/cifar-10-python.tar.gz extra/datasets/cifar-10-python.tar.gz
        ln -s /raid/weights/mixtral-8x7b-32kseqlen weights/mixtral-8x7b-32kseqlen
        ln -s /raid/weights/LLaMA-2 weights/LLaMA-2
        ln -s /raid/weights/LLaMA-3 weights/LLaMA-3
        mkdir -p extra/datasets
        ln -s /raid/datasets/imagenet extra/datasets/imagenet
    - name: setup staging db
      if: github.ref == 'refs/heads/update_benchmark_staging'
      run: |
        echo "CACHEDB=/tmp/staging.db" >> $GITHUB_ENV
        rm -f /tmp/staging.db /tmp/staging.db-shm /tmp/staging.db-wal
    - name: reset process replay
      run: test/external/process_replay/reset.py
    - name: setup perflevel
      run: |
        examples/mlperf/training_submission_v4.1/tinycorp/benchmarks/bert/implementations/tinybox_red/setup.sh
        rocm-smi
    - name: Show off tinybox
      run: /opt/rocm/bin/rocm-bandwidth-test
    # TODO: unstable on AMD
    #- name: Run model inference benchmark
    #  run: LD_PRELOAD="/opt/rocm/lib/libhsa-runtime64.so" HSA=1 NOCLANG=1 python3 test/external/external_model_benchmark.py
    # TODO: unstable on AMD
    #- name: Test speed vs torch
    #  run: |
    #    python3 -c "import torch; print(torch.__version__)"
    #    LD_PRELOAD="/opt/rocm/lib/libhsa-runtime64.so" HSA=1 BIG=2 TORCHCUDA=1 python3 test/test_speed_v_torch.py | tee torch_speed.txt
    - name: Test speed vs theoretical
      run: AMD=1 IGNORE_BEAM_CACHE=1 BEAM_DEBUG=1 DEBUG=1 python -m pytest -rA test/external/speed_v_theoretical.py --durations=20
    - name: Test tensor cores
<<<<<<< HEAD
      run: AMD=1 python3 test/test_linearizer.py TestLinearizer.test_tensor_cores TestLinearizer.test_tensor_cores_padded_amd TestLinearizer.test_tensor_cores_padded_uops
=======
      run: |
        AMD=1 python3 test/test_linearizer.py TestLinearizer.test_tensor_cores TestLinearizer.test_tensor_cores_padded
        AMD=1 SHOULD_USE_TC=1 BFLOAT16=1 DEBUG=2 python3 extra/gemm/simple_matmul.py
>>>>>>> afff82ba
    - name: Run Tensor Core GEMM (AMD)
      run: AMD=1 SHOULD_USE_TC=1 HALF=1 DEBUG=2 ATOL=2e-2 python3 extra/gemm/simple_matmul.py | tee matmul_amd.txt
    - name: Test AMD=1
      run: DEBUG=2 AMD=1 python -m pytest -rA test/test_tiny.py
    - name: Test HIP=1
      run: DEBUG=2 HIP=1 python -m pytest -rA test/test_tiny.py
    # TODO: AMD compiler bug causes this to fail
    #- name: Fuzz Padded Tensor Core GEMM
    #  run: HSA=1 M_START=12 M_STOP=20 M_STEP=1 N_START=12 N_STOP=20 N_STEP=1 K_START=28 K_STOP=36 K_STEP=1 HALF=1 TC_OPT=2 DEBUG=2 python3 ./extra/gemm/fuzz_matmul.py
    - name: Remove amdgpu
      run: sleep 5 && sudo rmmod amdgpu # sleep a bit to let the driver unload the prev pid.
    - name: Test AM cold start time
      run: time AMD=1 AM_RESET=1 python3 test/test_tiny.py TestTiny.test_plus
    - name: Test AM warm start time
      run: time AMD=1 python3 test/test_tiny.py TestTiny.test_plus
    - name: Run Stable Diffusion
      run: AMD=1 python3 examples/stable_diffusion.py --fp16 --seed 0 --noshow --timing | tee sd.txt
    - name: Run SDXL
      run: AMD=1 python3 examples/sdxl.py --seed 0 --noshow --timing | tee sdxl.txt
    - name: Run LLaMA 7B
      run: |
        AMD=1 JIT=0 python3 examples/llama.py --gen 1 --prompt "Hello." --count 10 --temperature 0 --timing | tee llama_unjitted.txt
        AMD=1 JIT=1 python3 examples/llama.py --gen 1 --prompt "Hello." --count 10 --temperature 0 --timing | tee llama_jitted.txt
    - name: Run LLaMA 7B with BEAM
      run: AMD=1 JITBEAM=2 IGNORE_BEAM_CACHE=1 python3 examples/llama.py --gen 1 --prompt "Hello." --count 10 --temperature 0 --timing | tee llama_beam.txt
    # - name: Run LLaMA 7B on 4 GPUs
    #   run: AMD=1 CAPTURE_PROCESS_REPLAY=0 python3 examples/llama.py --gen 1 --size 7B --shard 4 --prompt "Hello." --count 10 --temperature 0  --timing | tee llama_four_gpu.txt
    # - name: Run LLaMA 7B on 6 GPUs
    #   run: AMD=1 CAPTURE_PROCESS_REPLAY=0 python3 examples/llama.py --gen 1 --size 7B --shard 6 --prompt "Hello." --count 10 --temperature 0  --timing | tee llama_six_gpu.txt
    - name: Run LLaMA-3 8B BEAM
      run: AMD=1 JITBEAM=2 IGNORE_BEAM_CACHE=1 python3 examples/llama3.py --size 8B --model weights/LLaMA-3/8B-SF-DPO/ --benchmark --temperature 0 | tee llama3_beam.txt
    - name: Run LLaMA-3 8B on 4 GPUs with BEAM
      run: AMD=1 JITBEAM=2 IGNORE_BEAM_CACHE=1 CAPTURE_PROCESS_REPLAY=0 python3 examples/llama3.py --size 8B --shard 4 --model weights/LLaMA-3/8B-SF-DPO/ --benchmark --temperature 0 | tee llama3_four_gpu.txt
    # - name: Run LLaMA-3 8B on 6 GPUs
    #   run: AMD=1 CAPTURE_PROCESS_REPLAY=0 python3 examples/llama3.py --size 8B --shard 6 --model weights/LLaMA-3/8B-SF-DPO/ --benchmark --temperature 0 | tee llama3_six_gpu.txt
    - name: Restore amdgpu
      run: sudo modprobe amdgpu
    # - name: Run LLaMA-2 70B
    #   run: AMD=1 CAPTURE_PROCESS_REPLAY=0 python3 examples/llama.py --gen 2 --size 70B --shard 6 --prompt "Hello." --count 10 --temperature 0  --timing | tee llama_2_70B.txt
    - name: Run Mixtral 8x7B
      run: time AMD=1 python3 examples/mixtral.py --temperature 0 --count 10 --timing | tee mixtral.txt
    - name: Run GPT2
      run: |
        AMD=1 JIT=0 python3 examples/gpt2.py --prompt "Hello." --count 10 --temperature 0 --timing | tee gpt2_unjitted.txt
        AMD=1 JIT=1 python3 examples/gpt2.py --prompt "Hello." --count 10 --temperature 0 --timing | tee gpt2_jitted.txt
    - name: Run GPT2 w HALF
      run: AMD=1 HALF=1 python3 examples/gpt2.py --count 10 --temperature 0 --timing | tee gpt2_half.txt
    - name: Run GPT2 w HALF/BEAM
      run: AMD=1 HALF=1 JITBEAM=2 IGNORE_BEAM_CACHE=1 python3 examples/gpt2.py --count 10 --temperature 0 --timing | tee gpt2_half_beam.txt
    - uses: actions/upload-artifact@v4
      with:
        name: Speed (AMD)
        path: |
          onnx_inference_speed.csv
          torch_speed.txt
          llama_unjitted.txt
          llama_jitted.txt
          llama_beam.txt
          llama3_beam.txt
          llama3_four_gpu.txt
          llama3_six_gpu.txt
          llama_2_70B.txt
          gpt2_unjitted.txt
          gpt2_jitted.txt
          gpt2_half.txt
          gpt2_half_beam.txt
          matmul.txt
          matmul_amd.txt
          sd.txt
          sdxl.txt
          mixtral.txt
    - name: Run process replay tests
      run: cp test/external/process_replay/process_replay.py ./process_replay.py && git fetch origin master && git -c advice.detachedHead=false checkout origin/master && PYTHONPATH=. python3 process_replay.py

  testmoreamdbenchmark:
    name: tinybox red Training Benchmark
    runs-on: [self-hosted, Linux, tinybox]
    timeout-minutes: 30
    defaults:
      run:
        shell: bash -o pipefail {0}
    if: github.repository_owner == 'tinygrad'
    steps:
    - name: Checkout Code
      uses: actions/checkout@v4
    - name: Remove amdgpu
      run: sudo rmmod amdgpu || true
    - name: Symlink models and datasets
      run: |
        mkdir -p weights
        ln -s ~/tinygrad/weights/bpe_simple_vocab_16e6.txt.gz weights/bpe_simple_vocab_16e6.txt.gz
        ln -s ~/tinygrad/weights/LLaMA weights/LLaMA
        ln -s ~/tinygrad/extra/datasets/cifar-10-python.tar.gz extra/datasets/cifar-10-python.tar.gz
        ln -s /raid/weights/mixtral-8x7b-32kseqlen weights/mixtral-8x7b-32kseqlen
        ln -s /raid/weights/LLaMA-2 weights/LLaMA-2
        mkdir -p extra/datasets
        ln -s /raid/datasets/imagenet extra/datasets/imagenet
    - name: setup staging db
      if: github.ref == 'refs/heads/update_benchmark_staging'
      run: |
        echo "CACHEDB=/tmp/staging.db" >> $GITHUB_ENV
        rm -f /tmp/staging.db /tmp/staging.db-shm /tmp/staging.db-wal
    - name: reset process replay
      run: test/external/process_replay/reset.py
    - name: Train MNIST
      run: time PYTHONPATH=. AMD=1 TARGET_EVAL_ACC_PCT=96.0 python3 examples/beautiful_mnist.py | tee beautiful_mnist.txt
    - name: Run 10 CIFAR training steps
      run: AMD=1 STEPS=10 python3 examples/hlb_cifar10.py | tee train_cifar.txt
    - name: Run 10 CIFAR training steps w HALF
      run: AMD=1 STEPS=10 DEFAULT_FLOAT=HALF python3 examples/hlb_cifar10.py | tee train_cifar_half.txt
    - name: Run 10 CIFAR training steps w BF16
      run: AMD=1 STEPS=10 DEFAULT_FLOAT=BFLOAT16 python3 examples/hlb_cifar10.py | tee train_cifar_bf16.txt
    - name: Run 10 CIFAR training steps w winograd
      run: AMD=1 WINO=1 STEPS=10 DEFAULT_FLOAT=HALF python3 examples/hlb_cifar10.py | tee train_cifar_wino.txt
    - name: Run full CIFAR training w 1 GPU
      run: time AMD=1 DEFAULT_FLOAT=HALF LATEWINO=1 STEPS=1000 TARGET_EVAL_ACC_PCT=93.2 python3 examples/hlb_cifar10.py | tee train_cifar_one_gpu.txt
    - name: Run full CIFAR training steps w 6 GPUS
      run: time AMD=1 DEFAULT_FLOAT=HALF STEPS=350 BS=1536 GPUS=6 TARGET_EVAL_ACC_PCT=93.2 python3 examples/hlb_cifar10.py | tee train_cifar_six_gpu.txt
    - name: Run MLPerf resnet eval
      run: time AMD=1 MODEL=resnet python3 examples/mlperf/model_eval.py
    - name: Run 10 MLPerf ResNet50 training steps (1 gpu)
      run: AMD=1 DEFAULT_FLOAT=HALF BENCHMARK=10 BS=256 GPUS=1 MODEL=resnet python3 examples/mlperf/model_train.py | tee train_resnet_one_gpu.txt
    - name: Run 10 MLPerf ResNet50 training steps (6 gpu)
      run: AMD=1 CAPTURE_PROCESS_REPLAY=0 DEFAULT_FLOAT=HALF BENCHMARK=10 BS=1536 GPUS=6 MODEL=resnet python3 examples/mlperf/model_train.py | tee train_resnet.txt
    - name: Run 10 MLPerf Bert training steps (6 gpu)
      # TODO: remove BERT_LAYERS once scheduler is fast
      run: AMD=1 CAPTURE_PROCESS_REPLAY=0 DEFAULT_FLOAT=HALF BENCHMARK=10 BS=66 GPUS=6 BERT_LAYERS=2 MODEL=bert python3 examples/mlperf/model_train.py | tee train_bert.txt
    - uses: actions/upload-artifact@v4
      with:
        name: Speed (AMD Training)
        path: |
          beautiful_mnist.txt
          train_cifar.txt
          train_cifar_half.txt
          train_cifar_bf16.txt
          train_cifar_wino.txt
          train_cifar_one_gpu.txt
          train_cifar_six_gpu.txt
          train_resnet.txt
          train_resnet_one_gpu.txt
          train_bert.txt
    - name: Run process replay tests
      run: cp test/external/process_replay/process_replay.py ./process_replay.py && git fetch origin master && git -c advice.detachedHead=false checkout origin/master && PYTHONPATH=. python3 process_replay.py

  testqualcommbenchmark:
    name: comma Benchmark
    runs-on: [self-hosted, Linux, comma]
    timeout-minutes: 20
    defaults:
      run:
        shell: bash -o pipefail {0}
    if: github.repository_owner == 'tinygrad'
    steps:
    - name: Checkout Code
      uses: actions/checkout@v4
    - name: setup staging db
      if: github.ref == 'refs/heads/update_benchmark_staging'
      run: |
        echo "CACHEDB=/tmp/staging.db" >> $GITHUB_ENV
        rm -f /tmp/staging.db /tmp/staging.db-shm /tmp/staging.db-wal
    - name: reset process replay
      run: test/external/process_replay/reset.py
    - name: validate openpilot 0.9.7
      run: PYTHONPATH=. FLOAT16=0 IMAGE=2 QCOM=1 taskset -c 4-7 python3 test/external/external_benchmark_openpilot.py https://github.com/commaai/openpilot/raw/v0.9.7/selfdrive/modeld/models/supercombo.onnx | tee openpilot_image_0_9_7.txt
    - name: benchmark openpilot 0.9.4
      run: PYTHONPATH=. QCOM=1 taskset -c 4-7 python3 test/external/external_benchmark_openpilot.py https://github.com/commaai/openpilot/raw/v0.9.4/selfdrive/modeld/models/supercombo.onnx | tee openpilot_0_9_4.txt
    - name: benchmark openpilot 0.9.7
      run: PYTHONPATH=. QCOM=1 taskset -c 4-7 python3 test/external/external_benchmark_openpilot.py https://github.com/commaai/openpilot/raw/v0.9.7/selfdrive/modeld/models/supercombo.onnx | tee openpilot_0_9_7.txt
    - name: benchmark openpilot w IMAGE=2 0.9.4
      run: PYTHONPATH=. NOLOCALS=1 FLOAT16=1 IMAGE=2 QCOM=1 taskset -c 4-7 python3 test/external/external_benchmark_openpilot.py https://github.com/commaai/openpilot/raw/v0.9.4/selfdrive/modeld/models/supercombo.onnx | tee openpilot_image_0_9_4.txt
    - name: benchmark openpilot w IMAGE=2 0.9.7
      run: PYTHONPATH=. NOLOCALS=1 FLOAT16=1 IMAGE=2 QCOM=1 taskset -c 4-7 python3 test/external/external_benchmark_openpilot.py https://github.com/commaai/openpilot/raw/v0.9.7/selfdrive/modeld/models/supercombo.onnx | tee openpilot_image_0_9_7.txt
    - name: openpilot compile3 0.9.7
      run: PYTHONPATH="." QCOM=1 taskset -c 4-7 python3 examples/openpilot/compile3.py https://github.com/commaai/openpilot/raw/v0.9.7/selfdrive/modeld/models/supercombo.onnx
    - name: openpilot compile3 0.9.7+ tomb raider
      run: PYTHONPATH="." QCOM=1 taskset -c 4-7 python3 examples/openpilot/compile3.py https://github.com/commaai/openpilot/raw/e8bea2c78ffa92685ece511e9b554122aaf1a79d/selfdrive/modeld/models/supercombo.onnx
    - name: openpilot dmonitoring compile3 0.9.7
      run: PYTHONPATH="." QCOM=1 taskset -c 4-7 python3 examples/openpilot/compile3.py https://github.com/commaai/openpilot/raw/v0.9.7/selfdrive/modeld/models/dmonitoring_model.onnx
    - name: Run process replay tests
      run: cp test/external/process_replay/process_replay.py ./process_replay.py && git fetch origin master && git -c advice.detachedHead=false checkout origin/master && PYTHONPATH=. python3 process_replay.py
    - uses: actions/upload-artifact@v4
      with:
        name: Speed (comma)
        path: |
          openpilot_compile_0_9_4.txt
          openpilot_compile_0_9_7.txt
          openpilot_0_9_4.txt
          openpilot_0_9_7.txt
          openpilot_image_0_9_4.txt
          openpilot_image_0_9_7.txt<|MERGE_RESOLUTION|>--- conflicted
+++ resolved
@@ -369,13 +369,9 @@
     - name: Test speed vs theoretical
       run: AMD=1 IGNORE_BEAM_CACHE=1 BEAM_DEBUG=1 DEBUG=1 python -m pytest -rA test/external/speed_v_theoretical.py --durations=20
     - name: Test tensor cores
-<<<<<<< HEAD
-      run: AMD=1 python3 test/test_linearizer.py TestLinearizer.test_tensor_cores TestLinearizer.test_tensor_cores_padded_amd TestLinearizer.test_tensor_cores_padded_uops
-=======
-      run: |
-        AMD=1 python3 test/test_linearizer.py TestLinearizer.test_tensor_cores TestLinearizer.test_tensor_cores_padded
+      run: |
+        AMD=1 python3 test/test_linearizer.py TestLinearizer.test_tensor_cores TestLinearizer.test_tensor_cores_padded_amd TestLinearizer.test_tensor_cores_padded_uops
         AMD=1 SHOULD_USE_TC=1 BFLOAT16=1 DEBUG=2 python3 extra/gemm/simple_matmul.py
->>>>>>> afff82ba
     - name: Run Tensor Core GEMM (AMD)
       run: AMD=1 SHOULD_USE_TC=1 HALF=1 DEBUG=2 ATOL=2e-2 python3 extra/gemm/simple_matmul.py | tee matmul_amd.txt
     - name: Test AMD=1
