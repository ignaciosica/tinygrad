name: Unit Tests
env:
  # increment this when downloads substantially change to avoid the internet
  DOWNLOAD_CACHE_VERSION: '9'
  CAPTURE_PROCESS_REPLAY: 1
  GH_TOKEN: ${{ secrets.GITHUB_TOKEN }}

on:
  push:
    branches:
      - master
  pull_request:
  workflow_dispatch:

jobs:
  llvmspeed:
    name: LLVM Speed
    runs-on: ubuntu-24.04
    timeout-minutes: 20
    steps:
    - name: Checkout Code
      uses: actions/checkout@v4
    - name: Setup Environment
      uses: ./.github/actions/setup-tinygrad
      with:
        key: llvm-speed
        deps: testing_minimal
        llvm: 'true'
    - name: External Benchmark Schedule
      run: PYTHONPATH="." python3 test/external/external_benchmark_schedule.py
    - name: Speed Test
      run: LLVM=1 python3 test/test_speed_v_torch.py
    - name: Speed Test (BEAM=2)
      run: BEAM=2 LLVM=1 python3 test/test_speed_v_torch.py

  docs:
    name: Docs
    runs-on: ubuntu-22.04
    timeout-minutes: 10
    steps:
    - name: Checkout Code
      uses: actions/checkout@v4
    - name: Setup Environment
      uses: ./.github/actions/setup-tinygrad
      with:
        deps: docs
        pydeps: "capstone"
    - name: Use as an external package
      run: |
        mkdir $HOME/test_external_dir
        cd $HOME/test_external_dir
        python -m venv venv
        source venv/bin/activate
        pip install $GITHUB_WORKSPACE
        python -c "from tinygrad.tensor import Tensor; print(Tensor([1,2,3,4,5]))"
        # Test using VIZ=1 after package installation
        VIZ=1 python -c "from tinygrad.tensor import Tensor; Tensor([1,2,3,4,5]).realize()" & VIZ_PID=$!
        echo "started VIZ server at: $(ps -p "$VIZ_PID" -o pid=)"
        i=0; while ((i++ < 10)); do curl -sSf localhost:8000 > /dev/null && break || { echo "VIZ verification attempt $i/10"; sleep 1; }; done; ((i > 10)) && echo "Could not verify VIZ server" && exit 1
        kill $VIZ_PID
        pip install mypy
        mypy -c "from tinygrad.tensor import Tensor; print(Tensor([1,2,3,4,5]))"
    - name: Run beautiful_mnist with tinygrad only
      run: |
        mkdir $GITHUB_WORKSPACE/test_dir
        cd $GITHUB_WORKSPACE/test_dir
        python -m venv venv
        source venv/bin/activate
        pip install $GITHUB_WORKSPACE
        cp $GITHUB_WORKSPACE/examples/beautiful_mnist.py .
        PYTHONPATH=$GITHUB_WORKSPACE BS=2 STEPS=10 python beautiful_mnist.py
    - name: Test Docs Build
      run: python -m mkdocs build --strict
    - name: Test Docs
      run: |
        python docs/abstractions2.py
        python docs/abstractions3.py
    - name: Test Quickstart
      run: awk '/```python/{flag=1;next}/```/{flag=0}flag' docs/quickstart.md > quickstart.py &&  PYTHONPATH=. python quickstart.py
    - name: Test DEBUG
      run: DEBUG=100 python3 -c "from tinygrad import Tensor; N = 1024; a, b = Tensor.rand(N, N), Tensor.rand(N, N); c = (a.reshape(N, 1, N) * b.T.reshape(1, N, N)).sum(axis=2); print((c.numpy() - (a.numpy() @ b.numpy())).mean())"
    - name: Compile EfficientNet to C and test it
      run: |
        CPU=1 PYTHONPATH="." python examples/compile_efficientnet.py > recognize.c
        clang -O2 recognize.c -lm -o recognize
        cat test/models/efficientnet/Chicken.jpg | ./recognize | grep cock

  autogen:
    name: Autogen
    runs-on: ubuntu-22.04
    timeout-minutes: 15
    steps:
    - name: Checkout Code
      uses: actions/checkout@v4
    - name: Setup Environment
      uses: ./.github/actions/setup-tinygrad
      with:
        opencl: 'true'
        amd: 'true'
        cuda: 'true'
        webgpu: 'true'
        llvm: 'true'
    - name: Verify OpenCL autogen
      run: |
        cp tinygrad/runtime/autogen/opencl.py /tmp/opencl.py.bak
        ./autogen_stubs.sh opencl
        diff /tmp/opencl.py.bak tinygrad/runtime/autogen/opencl.py
    - name: Verify CUDA autogen
      run: |
        cp tinygrad/runtime/autogen/cuda.py /tmp/cuda.py.bak
        cp tinygrad/runtime/autogen/nv_gpu.py /tmp/nv_gpu.py.bak
        ./autogen_stubs.sh cuda
        ./autogen_stubs.sh nv
        diff /tmp/cuda.py.bak tinygrad/runtime/autogen/cuda.py
        diff /tmp/nv_gpu.py.bak tinygrad/runtime/autogen/nv_gpu.py
    - name: Verify AMD autogen
      run: |
        cp tinygrad/runtime/autogen/hsa.py /tmp/hsa.py.bak
        cp tinygrad/runtime/autogen/kfd.py /tmp/kfd.py.bak
        cp tinygrad/runtime/autogen/comgr.py /tmp/comgr.py.bak
        cp tinygrad/runtime/autogen/amd_gpu.py /tmp/amd_gpu.py.bak
        cp tinygrad/runtime/autogen/sqtt.py /tmp/sqtt.py.bak
        ./autogen_stubs.sh hsa
        ./autogen_stubs.sh kfd
        ./autogen_stubs.sh comgr
        ./autogen_stubs.sh amd
        ./autogen_stubs.sh sqtt
        diff /tmp/hsa.py.bak tinygrad/runtime/autogen/hsa.py
        diff /tmp/kfd.py.bak tinygrad/runtime/autogen/kfd.py
        diff /tmp/comgr.py.bak tinygrad/runtime/autogen/comgr.py
        diff /tmp/amd_gpu.py.bak tinygrad/runtime/autogen/amd_gpu.py
        diff /tmp/sqtt.py.bak tinygrad/runtime/autogen/sqtt.py
    - name: Verify Linux autogen
      run: |
        cp tinygrad/runtime/autogen/libc.py /tmp/libc.py.bak
        cp tinygrad/runtime/autogen/io_uring.py /tmp/io_uring.py.bak
        ./autogen_stubs.sh libc
        ./autogen_stubs.sh io_uring
        diff /tmp/libc.py.bak tinygrad/runtime/autogen/libc.py
        diff /tmp/io_uring.py.bak tinygrad/runtime/autogen/io_uring.py
    - name: Verify WebGPU autogen
      run: |
        cp tinygrad/runtime/autogen/webgpu.py /tmp/webgpu.py.bak
        ./autogen_stubs.sh webgpu
        diff /tmp/webgpu.py.bak tinygrad/runtime/autogen/webgpu.py
    - name: Verify LLVM autogen
      run: |
        cp tinygrad/runtime/autogen/llvm.py /tmp/llvm.py.bak
        ./autogen_stubs.sh llvm
        diff /tmp/llvm.py.bak tinygrad/runtime/autogen/llvm.py

  torchbackend:
    name: Torch Backend Tests
    runs-on: ubuntu-latest
    timeout-minutes: 15
    env:
      IGNORE_OOB: 0
    steps:
    - name: Checkout Code
      uses: actions/checkout@v4
    - name: Setup Environment
      uses: ./.github/actions/setup-tinygrad
      with:
        key: torch-backend-pillow-torchvision-et-pt
        deps: testing_minimal
        pydeps: "pillow torchvision expecttest"
        llvm: 'true'
    - name: Install ninja
      run: |
        sudo apt update || true
        sudo apt install -y --no-install-recommends ninja-build
    - name: Lint with ruff
      run: |
        pip3 install --upgrade --force-reinstall ruff==0.11.0
        python3 -m ruff check extra/torch_backend/backend.py
    - name: Test one op
      run: PYTHONPATH=. FORWARD_ONLY=1 TINY_BACKEND=1 python3 test/test_ops.py TestOps.test_add
    - name: Test ResNet-18
      run: PYTHONPATH=. DEBUG=2 python3 extra/torch_backend/example.py
    - name: My (custom) tests
      run: PYTHONPATH=. python3 extra/torch_backend/test.py
    - name: Test one op in torch tests
      run: PYTHONPATH=. DEBUG=2 python3 extra/torch_backend/torch_tests.py TestTinyBackendPRIVATEUSE1.test_unary_log_tiny_float32
    - name: Test Ops with TINY_BACKEND
      run: PYTHONPATH=. LLVM=1 LLVMOPT=0 TINY_BACKEND=1 python3 -m pytest -n auto test/test_ops.py --durations=20
    - name: Test in-place operations on views
      run: PYTHONPATH=. TORCH_DEBUG=1 python3 extra/torch_backend/test_inplace.py
    - name: Test multi-gpu
      run: PYTHONPATH=. LLVM=1 GPUS=4 TORCH_DEBUG=1 python3 extra/torch_backend/test_multigpu.py

  torchbackendmore:
    name: Torch Backend Tests More
    runs-on: ubuntu-latest
    timeout-minutes: 15
    env:
      IGNORE_OOB: 0
    steps:
    - name: Checkout Code
      uses: actions/checkout@v4
    - name: Setup Environment
      uses: ./.github/actions/setup-tinygrad
      with:
        key: torch-backend-pillow-torchvision-et-pt
        deps: testing_minimal
        llvm: 'true'
    - name: Install ninja
      run: |
        sudo apt update || true
        sudo apt install -y --no-install-recommends ninja-build
    - name: Test beautiful_mnist in torch with TINY_BACKEND
      run: SPLIT_REDUCEOP=0 FUSE_ARANGE=1 PYTHONPATH=. LLVM=1 TARGET_EVAL_ACC_PCT=96.0 TINY_BACKEND=1 python3 examples/other_mnist/beautiful_mnist_torch.py
    - name: Test some torch tests (expect failure)
      run: PYTHONPATH=. python3 -m pytest extra/torch_backend/torch_tests.py -v --tb=no || true

  tc:
    name: Tensor Core tests
    runs-on: ubuntu-latest
    timeout-minutes: 10
    env:
      IGNORE_OOB: 0
    steps:
    - name: Checkout Code
      uses: actions/checkout@v4
    - name: Setup Environment
      uses: ./.github/actions/setup-tinygrad
      with:
        key: uops-minimal
        deps: testing_minimal
    - name: Test IMAGE=2 support
      run: |
        IMAGE=2 PYTHON=1 python3 test/test_ops.py TestOps.test_gemm
        IMAGE=2 PYTHON=1 python3 test/test_ops.py TestOps.test_simple_conv2d
    - name: Test emulated METAL tensor cores
      run: |
        DEBUG=2 EMULATE_METAL=1 FORWARD_ONLY=1 PYTHON=1 python3 test/test_ops.py TestOps.test_big_gemm
        PYTHONPATH=. DEBUG=2 EMULATE_METAL=1 FORWARD_ONLY=1 PYTHON=1 python3 test/test_linearizer.py TestLinearizer.test_tensor_cores
        PYTHONPATH=. DEBUG=2 EMULATE_METAL=1 FORWARD_ONLY=1 PYTHON=1 python3 test/test_linearizer.py TestLinearizer.test_tensor_cores_padded TestLinearizer.test_tensor_cores_padded_uops
    - name: Test emulated AMX tensor cores
      run: PYTHONPATH=. DEBUG=2 AMX=1 EMULATE_AMX=1 FORWARD_ONLY=1 PYTHON=1 python3 test/test_ops.py TestOps.test_gemm
    - name: Test emulated AMD tensor cores
      run: |
        PYTHONPATH=. DEBUG=2 EMULATE_AMD=1 FORWARD_ONLY=1 PYTHON=1 N=16 HALF=1 ACC_HALF=0 python3 ./extra/gemm/simple_matmul.py
        PYTHONPATH=. DEBUG=2 EMULATE_AMD=1 FORWARD_ONLY=1 PYTHON=1 N=64 HALF=1 ACC_HALF=0 python3 ./extra/gemm/simple_matmul.py
        PYTHONPATH=. DEBUG=2 EMULATE_AMD=1 FORWARD_ONLY=1 PYTHON=1 N=16 HALF=1 ACC_HALF=1 python3 ./extra/gemm/simple_matmul.py
        PYTHONPATH=. DEBUG=2 EMULATE_AMD=1 FORWARD_ONLY=1 PYTHON=1 N=64 HALF=1 ACC_HALF=1 python3 ./extra/gemm/simple_matmul.py
        PYTHONPATH=. DEBUG=2 EMULATE_AMD=1 FORWARD_ONLY=1 PYTHON=1 python3 test/test_linearizer.py TestLinearizer.test_tensor_cores
        PYTHONPATH=. DEBUG=2 EMULATE_AMD=1 FORWARD_ONLY=1 PYTHON=1 python3 test/test_linearizer.py TestLinearizer.test_tensor_cores_padded_amd TestLinearizer.test_tensor_cores_padded_uops
    - name: Test emulated AMD MFMA tensor cores
      run: |
        PYTHONPATH=. DEBUG=2 EMULATE_AMD_MFMA=1 FORWARD_ONLY=1 PYTHON=1 N=64 HALF=1 ACC_HALF=0 python3 ./extra/gemm/simple_matmul.py
        PYTHONPATH=. DEBUG=2 EMULATE_AMD_MFMA=1 FORWARD_ONLY=1 PYTHON=1 python3 test/test_linearizer.py TestLinearizer.test_tensor_cores
        PYTHONPATH=. DEBUG=2 EMULATE_AMD_MFMA=1 FORWARD_ONLY=1 PYTHON=1 python3 test/test_linearizer.py TestLinearizer.test_tensor_cores_padded TestLinearizer.test_tensor_cores_padded_uops
    - name: Test emulated AMD RDNA4 tensor cores
      run: |
        PYTHONPATH=. DEBUG=2 EMULATE_AMD_RDNA4=1 FORWARD_ONLY=1 PYTHON=1 N=16 HALF=1 ACC_HALF=0 python3 ./extra/gemm/simple_matmul.py
        PYTHONPATH=. DEBUG=2 EMULATE_AMD_RDNA4=1 FORWARD_ONLY=1 PYTHON=1 N=64 HALF=1 ACC_HALF=0 python3 ./extra/gemm/simple_matmul.py
        PYTHONPATH=. DEBUG=2 EMULATE_AMD_RDNA4=1 FORWARD_ONLY=1 PYTHON=1 N=16 HALF=1 ACC_HALF=1 python3 ./extra/gemm/simple_matmul.py
        PYTHONPATH=. DEBUG=2 EMULATE_AMD_RDNA4=1 FORWARD_ONLY=1 PYTHON=1 N=64 HALF=1 ACC_HALF=1 python3 ./extra/gemm/simple_matmul.py
        PYTHONPATH=. DEBUG=2 EMULATE_AMD_RDNA4=1 FORWARD_ONLY=1 PYTHON=1 python3 test/test_linearizer.py TestLinearizer.test_tensor_cores
        PYTHONPATH=. DEBUG=2 EMULATE_AMD_RDNA4=1 FORWARD_ONLY=1 PYTHON=1 python3 test/test_linearizer.py TestLinearizer.test_tensor_cores_padded TestLinearizer.test_tensor_cores_padded_uops
    - name: Test emulated CUDA tensor cores
      run: |
        DEBUG=2 EMULATE_CUDA=1 FORWARD_ONLY=1 PYTHON=1 python3 test/test_ops.py TestOps.test_gemm_fp16
        DEBUG=2 EMULATE_CUDA=1 ALLOW_TF32=1 FORWARD_ONLY=1 PYTHON=1 python3 test/test_ops.py TestOps.test_gemm
        DEBUG=2 EMULATE_CUDA_SM75=1 FORWARD_ONLY=1 PYTHON=1 python3 test/test_ops.py TestOps.test_gemm_fp16
        PYTHONPATH="." DEBUG=2 EMULATE_CUDA=1 ALLOW_TF32=1 FORWARD_ONLY=1 PYTHON=1 python3 test/test_linearizer.py TestLinearizer.test_tensor_cores
        PYTHONPATH="." DEBUG=2 EMULATE_CUDA=1 ALLOW_TF32=1 FORWARD_ONLY=1 PYTHON=1 python3 test/test_linearizer.py TestLinearizer.test_tensor_cores_padded TestLinearizer.test_tensor_cores_padded_uops
    - name: Test emulated INTEL OpenCL tensor cores
      run: DEBUG=2 EMULATE_INTEL=1 FORWARD_ONLY=1 PYTHON=1 HALF=1 N=64 python3 ./extra/gemm/simple_matmul.py
    - name: Full test tensor cores
      run: |
        PYTHONPATH=. DEBUG=2 EMULATE_METAL=1 FORWARD_ONLY=1 PYTHON=1 python3 ./test/test_linearizer.py TestLinearizer.test_tensor_cores
        PYTHONPATH=. DEBUG=2 EMULATE_AMD=1 FORWARD_ONLY=1 PYTHON=1 python3 ./test/test_linearizer.py TestLinearizer.test_tensor_cores
        PYTHONPATH=. DEBUG=2 EMULATE_CUDA=1 ALLOW_TF32=1 FORWARD_ONLY=1 PYTHON=1 python3 ./test/test_linearizer.py TestLinearizer.test_tensor_cores
        PYTHONPATH=. DEBUG=2 EMULATE_INTEL=1 FORWARD_ONLY=1 PYTHON=1 python3 ./test/test_linearizer.py TestLinearizer.test_tensor_cores
        PYTHONPATH=. DEBUG=2 AMX=1 EMULATE_AMX=1 FORWARD_ONLY=1 PYTHON=1 python3 ./test/test_linearizer.py TestLinearizer.test_tensor_cores
    - name: Test tensor cores (TC=3)
      run: |
        PYTHONPATH=. DEBUG=2 PYTHON=1 EMULATE_METAL=1 python3 ./test/test_linearizer.py TestLinearizer.test_tensor_cores_emulation
        PYTHONPATH=. DEBUG=2 PYTHON=1 EMULATE_AMD=1 python3 ./test/test_linearizer.py TestLinearizer.test_tensor_cores_emulation
        PYTHONPATH=. DEBUG=2 PYTHON=1 EMULATE_AMD_MFMA=1 python3 ./test/test_linearizer.py TestLinearizer.test_tensor_cores_emulation
        PYTHONPATH=. DEBUG=2 PYTHON=1 EMULATE_CUDA=1 python3 ./test/test_linearizer.py TestLinearizer.test_tensor_cores_emulation
        PYTHONPATH=. DEBUG=2 PYTHON=1 EMULATE_INTEL=1 python3 ./test/test_linearizer.py TestLinearizer.test_tensor_cores_emulation
        PYTHONPATH=. DEBUG=2 PYTHON=1 EMULATE_AMX=1 AMX=1 python3 ./test/test_linearizer.py TestLinearizer.test_tensor_cores_emulation
    - name: Test device flop counts
      run: |
        PYTHONPATH=. DEBUG=2 EMULATE_METAL=1 PYTHON=1 python3 ./test/test_uops_stats.py TestUOpsStatsMatmulHalf
        PYTHONPATH=. DEBUG=2 EMULATE_AMD=1 PYTHON=1 python3 ./test/test_uops_stats.py TestUOpsStatsMatmulHalf
        PYTHONPATH=. DEBUG=2 EMULATE_CUDA=1 PYTHON=1 python3 ./test/test_uops_stats.py TestUOpsStatsMatmulHalf
        PYTHONPATH=. DEBUG=2 EMULATE_INTEL=1 PYTHON=1 python3 ./test/test_uops_stats.py TestUOpsStatsMatmulHalf
        PYTHONPATH=. DEBUG=2 AMX=1 EMULATE_AMX=1 PYTHON=1 python3 ./test/test_uops_stats.py TestUOpsStats.test_simple_matmul

  bepython:
    name: Python Backend
    runs-on: ubuntu-latest
    timeout-minutes: 10
    env:
      IGNORE_OOB: 0
    steps:
    - name: Checkout Code
      uses: actions/checkout@v4
    - name: Setup Environment
      uses: ./.github/actions/setup-tinygrad
      with:
        key: be-minimal
        deps: testing_minimal
    - name: Test dtype with Python emulator
      run: DEBUG=1 PYTHONPATH=. PYTHON=1 python3 -m pytest -n=auto test/test_dtype.py test/test_dtype_alu.py
    - name: Test ops with Python emulator
      run: DEBUG=2 PYTHON=1 python3 -m pytest -n=auto test/test_ops.py -k "not (test_split or test_simple_cumsum or test_cumsum or test_einsum or test_dot or test_dot_1d or test_big_gemm or test_broadcastdot or test_multidot or test_var_axis or test_std_axis or test_broadcast_full or test_broadcast_partial or test_simple_conv3d or test_dilated_conv_transpose2d or test_simple_conv_transpose3d or test_large_input_conv2d or test_max_pool2d or test_max_pool2d_simple or test_max_pool2d_bigger_stride or test_avg_pool2d or test_cat or test_scaled_product_attention or test_scaled_product_attention_causal or test_slice_fancy_indexing_dim_inject_none or test_slice_fancy_indexing_list_indices or test_slice_fancy_indexing_no_dim_collapse or test_slice_fancy_indexing_tuple_indices or test_slice_fancy_indexing_list_with_tensors or test_slice_fancy_indexing_dim_collapse_int or test_interpolate_bilinear or test_interpolate_bilinear_corners_aligned or test_scaled_dot_product_attention or test_cummax or test_simple_cummax or test_logcumsumexp or test_sort or test_cumprod)" --durations=20
    - name: Test uops with Python emulator
      run: PYTHON=1 python3 -m pytest test/test_uops.py --durations=20
    - name: Test symbolic with Python emulator
      run: PYTHONPATH=. PYTHON=1 python3 test/test_symbolic_ops.py
    - name: test_linearizer_failures with Python emulator
      run: PYTHONPATH=. PYTHON=1 python3 -m pytest -rA test/test_linearizer_failures.py::TestLinearizerFailures::test_failure_1
    - name: test_renderer_failures with Python emulator
      run: PYTHONPATH=. PYTHON=1 python3 -m pytest -rA test/test_renderer_failures.py::TestRendererFailures

  linter:
    name: Linters
    runs-on: ubuntu-latest
    timeout-minutes: 10

    # TODO: run the pre-commit hook to replace a lot of this
    steps:
    - name: Checkout Code
      uses: actions/checkout@v4
    - name: Setup Environment
      uses: ./.github/actions/setup-tinygrad
      with:
        key: linting-only
        python-version: '3.10'
        deps: linting
    - name: Lint bad-indentation and trailing-whitespace with pylint
      run: python -m pylint --disable=all -e W0311 -e C0303 --jobs=0 --indent-string='  ' --recursive=y .
    - name: Lint with ruff
      run: |
        pip3 install --upgrade --force-reinstall ruff==0.11.0
        python3 -m ruff check .
        python3 -m ruff check examples/mlperf/model_train.py --ignore E501
    - name: Lint tinygrad with pylint
      run: python -m pylint tinygrad/
    - name: Run mypy
      run: python -m mypy --strict-equality --lineprecision-report . && cat lineprecision.txt

  unittest:
    name: Unit Tests
    runs-on: ubuntu-latest
    timeout-minutes: 10

    steps:
    - name: Checkout Code
      uses: actions/checkout@v4
    - name: Setup Environment
      uses: ./.github/actions/setup-tinygrad
      with:
        key: unittest-12
        deps: testing_unit
    - name: Test README
      run: awk '/```python/{flag=1;next}/```/{flag=0}flag' README.md > README.py &&  PYTHONPATH=. python README.py
    - name: Run unit tests
      run: PYTHONPATH="." python -m pytest -n=auto test/unit/
    - name: Run targetted tests on NULL backend
      run: PYTHONPATH="." NULL=1 python3 test/test_multitensor.py TestMultiTensor.test_data_parallel_resnet_train_step
    # TODO: support fake weights
    #- name: Run LLaMA 7B on 4 fake devices
    #  run: NULL=1 python3 examples/llama.py --gen 1 --size 7B --shard 4 --prompt "Hello." --count 3 --temperature 0 --timing
    - name: Run GC tests
      run: PYTHONPATH="." python test/external/external_uop_gc.py
    - name: Repo line count < 13500 lines
      run: MAX_LINE_COUNT=13500 python sz.py

  fuzzing:
    name: Fuzzing
    runs-on: ubuntu-latest
    timeout-minutes: 10
    steps:
    - name: Checkout Code
      uses: actions/checkout@v4
    - name: Setup Environment
      uses: ./.github/actions/setup-tinygrad
      with:
        key: fuzzing-minimal
        deps: testing_minimal
    - name: Fuzz Test symbolic
      run: python test/external/fuzz_symbolic.py
    - name: Fuzz Test fast idiv
      run: python test/external/fuzz_fast_idiv.py
    - name: Fuzz Test shapetracker
      run: |
        PYTHONPATH="." python test/external/fuzz_shapetracker.py
        PYTHONPATH="." python test/external/fuzz_shapetracker_math.py

  testgpuimage:
    name: 'GPU IMAGE Tests'
    runs-on: ubuntu-22.04
    timeout-minutes: 10
    env:
      IGNORE_OOB: 0
    steps:
      - name: Checkout Code
        uses: actions/checkout@v4
      - name: Setup Environment
        uses: ./.github/actions/setup-tinygrad
        with:
          key: gpu-image
          deps: testing_minimal
          opencl: 'true'
      - name: Run Kernel Count Test
        run: PYTHONPATH="." GPU=1 python -m pytest -n=auto test/external/external_test_opt.py
      - name: Test WINO=1
        run: GPU=1 DEBUG=2 WINO=1 python3 test/test_ops.py TestOps.test_simple_conv2d
      - name: Test GPU IMAGE=2 ops + training
        run: |
          PYTHONPATH="." GPU=1 IMAGE=2 python -m pytest -n=auto test/test_ops.py --durations=20
          PYTHONPATH="." GPU=1 IMAGE=2 python3 test/models/test_end2end.py TestEnd2End.test_linear_mnist
      - name: Run process replay tests
        uses: ./.github/actions/process-replay

  testopenpilot:
    name: 'openpilot Compile Tests'
    runs-on: ubuntu-22.04
    timeout-minutes: 10
    env:
      IGNORE_OOB: 0
    steps:
      - name: Checkout Code
        uses: actions/checkout@v4
      - name: Setup Environment
        uses: ./.github/actions/setup-tinygrad
        with:
          key: openpilot-compile
          deps: testing
          opencl: 'true'
          llvm: 'true'
      - name: Test openpilot model kernel count and gate usage
        run: |
          PYTHONPATH="." ALLOWED_KERNEL_COUNT=209 ALLOWED_READ_IMAGE=2137 ALLOWED_GATED_READ_IMAGE=29 FLOAT16=0 GPU=1 IMAGE=2 python examples/openpilot/compile3.py https://github.com/commaai/openpilot/raw/v0.9.4/selfdrive/modeld/models/supercombo.onnx
      - name: Test openpilot alt model correctness (float32)
        run: PYTHONPATH="." FLOAT16=0 DEBUGCL=1 GPU=1 IMAGE=2 python examples/openpilot/compile3.py https://github.com/commaai/openpilot/raw/3799fe46b3a629e491d4b8498b8ae83e4c88c304/selfdrive/modeld/models/supercombo.onnx
      - name: Test openpilot fastvits model correctness (float32)
        run: PYTHONPATH="." FLOAT16=0 DEBUGCL=1 GPU=1 IMAGE=2 python examples/openpilot/compile3.py https://github.com/commaai/openpilot/raw/9118973ed03c1ae1d40cf69a29507ec2cc78efd7/selfdrive/modeld/models/supercombo.onnx
      - name: Test openpilot LLVM compile
        run: PYTHONPATH="." LLVM=1 LLVMOPT=1 JIT=2 BEAM=0 IMAGE=0 python examples/openpilot/compile3.py https://github.com/commaai/openpilot/raw/9118973ed03c1ae1d40cf69a29507ec2cc78efd7/selfdrive/modeld/models/supercombo.onnx
      - name: Run process replay tests
        uses: ./.github/actions/process-replay

  testopencl:
    name: 'ONNX+Optimization Tests'
    runs-on: ubuntu-22.04
    timeout-minutes: 20
    env:
      IGNORE_OOB: 0

    steps:
      - name: Checkout Code
        uses: actions/checkout@v4
      - name: Setup Environment
        uses: ./.github/actions/setup-tinygrad
        with:
          key: onnxoptl
          deps: testing,testing_tf
          python-version: '3.11'
          opencl: 'true'
          llvm: 'true'
      - name: Test ONNX (GPU)
        run: GPU=1 python -m pytest -n=auto test/external/external_test_onnx_backend.py --durations=20
      - name: Test ONNX (CPU)
        run: CPU=1 python -m pytest -n=auto test/external/external_test_onnx_backend.py --durations=20
      - name: Test ONNX (LLVM)
        run: LLVM=1 python -m pytest -n=auto test/external/external_test_onnx_backend.py --durations=20
      - name: Test Additional ONNX Ops (CPU)
        run: CPU=1 PYTHONPATH=. python3 test/external/external_test_onnx_ops.py
      - name: Test Quantize ONNX
        run: CPU=1 PYTHONPATH=. python3 test/test_quantize_onnx.py
      - name: Run REMOTE=1 Test
        run: |
          REMOTEDEV=CPU REMOTE=1 python3 -m pytest test/test_tiny.py test/test_jit.py test/test_multitensor.py
          REMOTEDEV=GPU REMOTE=1 python3 -m pytest test/test_tiny.py test/test_image_dtype.py test/test_jit.py
          REMOTEDEV=GPU IMAGE=2 REMOTE=1 python3 -m pytest test/test_tiny.py test/test_image_dtype.py
      - name: Test Optimization Helpers
        run: PYTHONPATH="." DEBUG=1 python3 extra/optimization/test_helpers.py
      - name: Test Action Space
        run: PYTHONPATH="." DEBUG=1 GPU=1 python3 extra/optimization/get_action_space.py
      - name: Test Beam Search
        run: PYTHONPATH="." GPU=1 IGNORE_BEAM_CACHE=1 python3 -m pytest extra/optimization/test_beam_search.py
      - name: Test MLPerf stuff
        run: GPU=1 python -m pytest -n=auto test/external/external_test_optim.py test/external/external_test_losses.py test/external/external_test_metrics.py test/external/external_test_datasets.py --durations=20
      - name: Run handcode_opt
        run: PYTHONPATH=. MODEL=resnet GPU=1 DEBUG=1 BS=4 HALF=0 python3 examples/handcode_opt.py
      - name: Run process replay tests
        uses: ./.github/actions/process-replay

  testmodels:
    name: Models (llvm+cpu+gpu)
    runs-on: ubuntu-22.04
    timeout-minutes: 10
    env:
      IGNORE_OOB: 0
    steps:
      - name: Checkout Code
        uses: actions/checkout@v4
      - name: Setup Environment
        uses: ./.github/actions/setup-tinygrad
        with:
          key: models
          deps: testing
          opencl: 'true'
          llvm: 'true'
      - name: Test models (llvm)
        run: LLVM=1 python -m pytest -n=auto test/models --durations=20
      - name: Test models (gpu)
        run: GPU=1 python -m pytest -n=auto test/models --durations=20
      - name: Test models (cpu)
        run: CPU=1 python -m pytest -n=auto test/models --durations=20
      - name: Run process replay tests
        uses: ./.github/actions/process-replay

  testdsp:
    name: Linux (DSP)
    runs-on: ubuntu-24.04
    timeout-minutes: 15
    env:
      IGNORE_OOB: 0
    steps:
    - name: Checkout Code
      uses: actions/checkout@v4
    - name: Setup Environment
      uses: ./.github/actions/setup-tinygrad
      with:
        key: dsp-minimal
        deps: testing_minimal
        pydeps: "onnx==1.17.0 onnxruntime pillow"
        llvm: "true"
    - name: Set up Docker Buildx
      uses: docker/setup-buildx-action@v3
    - name: Build QEMU Docker with cache
      uses: docker/build-push-action@v4
      with:
        file: extra/dsp/Dockerfile
        push: false
        load: true
        tags: qemu-hexagon:latest
        cache-from: type=gha
        cache-to: type=gha,mode=min
    - name: Run test_tiny on DSP
      run: DEBUG=2 DSP=1 python test/test_tiny.py
    - name: Test transcendentals
      run: CC=clang-19 PYTHONPATH="." DEBUG=2 DSP=1 python test/test_transcendental.py TestTranscendentalVectorized
    - name: Test quantize onnx
      run: PYTHONPATH="." DEBUG=2 DSP=1 python3 test/test_quantize_onnx.py
    - name: Test LLVM=1 DEVECTORIZE=0
      run: LLVM=1 DEVECTORIZE=0 python3 -m pytest -n auto test/test_tiny.py test/test_ops.py -k "not test_avg_pool3d_failure"
    - name: Test LLVM=1 DEVECTORIZE=0 for model
      run: PYTHONPATH="." LLVM=1 DEVECTORIZE=0 python3 test/models/test_efficientnet.py
    - name: Test CPU=1 DEVECTORIZE=0
      run: CPU=1 DEVECTORIZE=0 python3 -m pytest -n auto test/test_tiny.py test/test_ops.py -k "not test_avg_pool3d_failure"

  testwebgpu:
    name: Linux (WebGPU)
    runs-on: ubuntu-22.04
    timeout-minutes: 20
    steps:
    - name: Checkout Code
      uses: actions/checkout@v4
    - name: Setup Environment
      uses: ./.github/actions/setup-tinygrad
      with:
        key: webgpu-minimal
        deps: testing_minimal
        python-version: '3.11'
        webgpu: 'true'
    - name: Check Device.DEFAULT (WEBGPU) and print some source
      run: |
        WEBGPU=1 python -c "from tinygrad import Device; assert Device.DEFAULT == 'WEBGPU', Device.DEFAULT"
        WEBGPU=1 DEBUG=4 FORWARD_ONLY=1 python3 test/test_ops.py TestOps.test_add
    - name: Run selected webgpu tests
      run: |
          WEBGPU=1 WEBGPU_BACKEND="WGPUBackendType_Vulkan" python3 -m pytest -n=auto test/ --ignore=test/models --ignore=test/unit \
          --ignore=test/test_copy_speed.py --ignore=test/test_rearrange_einops.py \
          --ignore=test/test_fuzz_shape_ops.py --ignore=test/test_linearizer_failures.py --durations=20
    - name: Run process replay tests
      uses: ./.github/actions/process-replay

  testamd:
    strategy:
      fail-fast: false
      matrix:
        backend: [amd, amdllvm]

    name: Linux (${{ matrix.backend }})
    runs-on: ubuntu-22.04
    timeout-minutes: 20
    env:
      IGNORE_OOB: 0
      AMD: 1
      MOCKGPU: 1
      FORWARD_ONLY: 1
      AMD_LLVM: ${{ matrix.backend == 'amdllvm' && '1' || matrix.backend != 'amdllvm' && '0' }}
    steps:
      - name: Checkout Code
        uses: actions/checkout@v4
      - name: Setup Environment
        uses: ./.github/actions/setup-tinygrad
        with:
          key: ${{ matrix.backend }}-minimal
          deps: testing_minimal
          amd: 'true'
          llvm: ${{ matrix.backend == 'amdllvm' && 'true' }}
      - name: Check Device.DEFAULT and print some source
        run: |
          PYTHONPATH=${{ github.workspace }} python3 -c "from tinygrad import Device; assert Device.DEFAULT in ['AMD'], Device.DEFAULT"
          DEBUG=5 PYTHONPATH=${{ github.workspace }} FORWARD_ONLY=1 python3 test/test_ops.py TestOps.test_add
      - name: Run LLVM test
        if: matrix.backend=='amdllvm'
        run: PYTHONPATH="." python test/test_amd_llvm.py
      - name: Run pytest (amd)
<<<<<<< HEAD
        run: python -m pytest -n=auto test/test_ops.py test/test_dtype.py test/test_dtype_alu.py test/test_linearizer.py test/test_randomness.py test/imported/test_indexing.py test/test_hcq.py test/external/external_test_am.py test/test_lds.py --durations=20
=======
        run: python -m pytest -n=auto test/test_ops.py test/test_dtype.py test/test_dtype_alu.py test/test_linearizer.py test/test_randomness.py test/imported/test_indexing.py test/test_jit.py test/test_graph.py test/test_multitensor.py test/test_hcq.py test/external/external_test_am.py --durations=20
>>>>>>> 411392df
      - name: Run TRANSCENDENTAL math
        run: TRANSCENDENTAL=2 python -m pytest -n=auto test/test_ops.py::TestOps::test_sin test/test_ops.py::TestOps::test_cos test/test_ops.py::TestOps::test_tan test/test_ops.py::TestOps::test_exp test/test_ops.py::TestOps::test_log --durations=20
      - name: Run process replay tests
        uses: ./.github/actions/process-replay

  testnvidia:
    strategy:
      fail-fast: false
      matrix:
        backend: [ptx, nv]

    name: Linux (${{ matrix.backend }})
    runs-on: ubuntu-22.04
    timeout-minutes: 20

    steps:
      - name: Checkout Code
        uses: actions/checkout@v4
      - name: Setup Environment
        uses: ./.github/actions/setup-tinygrad
        with:
          key: ${{ matrix.backend }}-minimal
          deps: testing_minimal
          cuda: 'true'
      - name: Set env
        run: printf "${{ matrix.backend == 'PTX' && 'FORWARD_ONLY=1\nJIT=1\nOPT=2\nCUDA=1\nPTX=1\nMOCKGPU=1' || matrix.backend == 'nv' && 'NV=1\nMOCKGPU=1\nFORWARD_ONLY=1' }}" >> $GITHUB_ENV
      - name: Check Device.DEFAULT and print some source
        run: |
          PYTHONPATH=${{ github.workspace }} python3 -c "from tinygrad import Device; assert Device.DEFAULT in ['CUDA','NV'], Device.DEFAULT"
          DEBUG=5 PYTHONPATH=${{ github.workspace }} FORWARD_ONLY=1 python3 test/test_ops.py TestOps.test_add
      - name: Run pytest (cuda)
        run: python -m pytest -n=auto test/ --ignore=test/models --ignore=test/unit --ignore test/test_gc.py --durations=20
      - name: Run process replay tests
        uses: ./.github/actions/process-replay

  tests:
    strategy:
      fail-fast: false
      matrix:
        backend: [llvm, cpu, gpu]

    name: Linux (${{ matrix.backend }})
    runs-on: ubuntu-22.04
    timeout-minutes: 20
    env:
      IGNORE_OOB: 0

    steps:
      - name: Checkout Code
        uses: actions/checkout@v4
      - name: Setup Environment
        uses: ./.github/actions/setup-tinygrad
        with:
          key: ${{ matrix.backend }}-minimal
          deps: testing_minimal
          opencl: ${{ matrix.backend == 'gpu' && 'true' }}
          llvm: ${{ matrix.backend == 'llvm' && 'true' }}
      - name: Set env
        run: printf "${{ matrix.backend == 'llvm' && 'LLVM=1' || matrix.backend == 'cpu' && 'CPU=1' || matrix.backend == 'gpu' && 'GPU=1' }}" >> $GITHUB_ENV
      - name: Check Device.DEFAULT and print some source
        run: |
          PYTHONPATH=${{ github.workspace }} python3 -c "from tinygrad import Device; assert Device.DEFAULT in ['LLVM','CPU','GPU'], Device.DEFAULT"
          DEBUG=5 PYTHONPATH=${{ github.workspace }} FORWARD_ONLY=1 python3 test/test_ops.py TestOps.test_add
      - name: Run pytest (not cuda)
        run: python -m pytest -n=auto test/ --ignore=test/models --ignore=test/unit --durations=20
      - name: Run TRANSCENDENTAL math
        run: TRANSCENDENTAL=2 python -m pytest -n=auto test/test_ops.py::TestOps::test_sin test/test_ops.py::TestOps::test_cos test/test_ops.py::TestOps::test_tan test/test_ops.py::TestOps::test_exp test/test_ops.py::TestOps::test_log --durations=20
      - name: Run process replay tests
        uses: ./.github/actions/process-replay

# ****** OSX Tests ******

  testmetal2:
    name: MacOS (unit)
    runs-on: macos-14
    timeout-minutes: 20
    env:
      IGNORE_OOB: 0

    steps:
    - name: Checkout Code
      uses: actions/checkout@v4
    - name: Setup Environment
      uses: ./.github/actions/setup-tinygrad
      with:
        key: metal2
        deps: testing
        python-version: '3.11'
        amd: 'true'
        cuda: 'true'
        llvm: 'true'
    - name: Run real world test
      run: METAL=1 python -m pytest -n=auto test/models/test_real_world.py --durations=20
    - name: Test models (Metal)
      run: METAL=1 python -m pytest test/models -v --durations=20
    - name: Run ONNX
      run: METAL=1 python -m pytest -n=auto test/external/external_test_onnx_backend.py --durations=20
    - name: Test tensor core ops (fake)
      run: TC=2 METAL=1 DEBUG=3 python test/test_ops.py TestOps.test_gemm
    - name: Test tensor core ops (real)
      run: METAL=1 DEBUG=3 python test/test_ops.py TestOps.test_big_gemm
    - name: Test LLaMA compile speed
      run: PYTHONPATH="." METAL=1 python test/external/external_test_speed_llama.py
    - name: Test Beam Search
      run: PYTHONPATH="." METAL=1 IGNORE_BEAM_CACHE=1 python3 -m pytest extra/optimization/test_beam_search.py
    - name: Fuzz Test linearizer
      run: PYTHONPATH="." METAL=1 DEPTH=4 FUZZ_N=50 FUZZ_MAX_SIZE=1000000 python test/external/fuzz_linearizer.py
    - name: Run TRANSCENDENTAL math
      run: TRANSCENDENTAL=2 python -m pytest -n=auto test/test_ops.py::TestOps::test_sin test/test_ops.py::TestOps::test_cos test/test_ops.py::TestOps::test_tan test/test_ops.py::TestOps::test_exp test/test_ops.py::TestOps::test_log --durations=20
    - name: Run pytest (amd)
      env:
        MOCKGPU: 1
        AMD: 1
        FORWARD_ONLY: 1
      run: |
        python3 -m pytest -n=auto test/test_hcq.py test/test_tiny.py --durations=20
    - name: Run pytest (amd with llvm backend)
      env:
        MOCKGPU: 1
        AMD: 1
        AMD_LLVM: 1
        FORWARD_ONLY: 1
      run: |
        python -m pytest -n=auto test/test_hcq.py test/test_tiny.py test/test_amd_llvm.py --durations=20
    - name: Run pytest (ptx)
      env:
        MOCKGPU: 1
        PTX: 1
        NV: 1
        FORWARD_ONLY: 1
      run: |
        python3 -m pytest -n=auto test/test_hcq.py test/test_tiny.py --durations=20
    - name: Run process replay tests
      uses: ./.github/actions/process-replay

  osxwebgpu:
    name: MacOS (WebGPU)
    runs-on: macos-14
    timeout-minutes: 10
    steps:
    - name: Checkout Code
      uses: actions/checkout@v4
    - name: Setup Environment
      uses: ./.github/actions/setup-tinygrad
      with:
        key: osx-webgpu
        deps: testing_minimal
        webgpu: 'true'
    - name: Test infinity math in WGSL
      run: WEBGPU=1 python -m pytest -n=auto test/test_renderer_failures.py::TestWGSLFailures::test_multiply_infinity --durations=20
    - name: Build WEBGPU Efficientnet
      run: WEBGPU=1 WEBGPU_BACKEND="WGPUBackendType_Metal" python3 -m examples.compile_efficientnet
    - name: Clean npm cache
      run: npm cache clean --force
    - name: Install Puppeteer
      run: npm install puppeteer
    - name: Run WEBGPU Efficientnet
      run: node test/web/test_webgpu.js

  osxremote:
    name: MacOS (remote metal)
    runs-on: macos-15
    timeout-minutes: 10
    env:
      REMOTE: 1
      REMOTEDEV: METAL
    steps:
      - name: Checkout Code
        uses: actions/checkout@v4
      - name: Setup Environment
        uses: ./.github/actions/setup-tinygrad
        with:
          key: macos-remote
          deps: testing_minimal
      - name: Check Device.DEFAULT and print some source
        run: |
          python -c "from tinygrad import Device; assert Device.DEFAULT == 'REMOTE', Device.DEFAULT"
          python -c "from tinygrad import Device; assert Device.default.properties.real_device == 'METAL', Device.default.properties.real_device"
          DEBUG=4 python3 test/test_tiny.py TestTiny.test_plus
      - name: Run REMOTE=1 Test
        run: |
          python3 -m pytest test/test_tiny.py test/test_jit.py test/test_subbuffer.py test/test_graph.py test/test_multitensor.py test/test_tensor_variable.py

  amdremote:
    name: Linux (remote amd)
    runs-on: ubuntu-22.04
    timeout-minutes: 20
    env:
      REMOTE: 1
      REMOTEDEV: 'AMD'
      PYTHONPATH: ${{ github.workspace }}
      MOCKGPU: 1
    steps:
      - name: Checkout Code
        uses: actions/checkout@v4
      - name: Setup Environment
        uses: ./.github/actions/setup-tinygrad
        with:
          key: linux-remote-amd
          deps: testing_minimal
          amd: 'true'
      - name: Check Device.DEFAULT and print some source
        run: |
          python -c "from tinygrad import Device; assert Device.DEFAULT == 'REMOTE', Device.DEFAULT"
          python -c "from tinygrad import Device; assert Device.default.properties.real_device == 'AMD', Device.default.properties.real_device"
          DEBUG=4 python3 test/test_tiny.py TestTiny.test_plus
      - name: Run REMOTE=1 Test
        run: |
          python3 -m pytest test/test_tiny.py test/test_jit.py test/test_subbuffer.py test/test_graph.py test/test_multitensor.py test/test_tensor_variable.py

  osxtests:
    strategy:
      fail-fast: false
      matrix:
        backend: [metal, llvm, cpu]
    name: MacOS (${{ matrix.backend }})
    runs-on: macos-15
    timeout-minutes: 20
    env:
      IGNORE_OOB: 0
    steps:
      - name: Checkout Code
        uses: actions/checkout@v4
      - name: Setup Environment
        uses: ./.github/actions/setup-tinygrad
        with:
          key: macos-${{ matrix.backend }}-minimal
          deps: testing_minimal
          llvm: ${{ matrix.backend == 'llvm' && 'true' }}
      - name: Set env
        run: printf "${{ matrix.backend == 'llvm' && 'LLVM=1' || matrix.backend == 'cpu' && 'CPU=1' || matrix.backend == 'metal' && 'METAL=1'}}" >> $GITHUB_ENV
      - name: Check Device.DEFAULT and print some source
        run: |
          python -c "from tinygrad import Device; assert Device.DEFAULT == '${{ matrix.backend }}'.upper(), Device.DEFAULT"
          DEBUG=4 python3 test/test_tiny.py TestTiny.test_plus
      - name: Run pytest (${{ matrix.backend }})
        run: python3 -m pytest -n=auto test/ --ignore=test/models --ignore=test/unit --durations=20
      - name: Run process replay tests
        uses: ./.github/actions/process-replay
      - name: Run macOS-specific unit test
        if: matrix.backend == 'cpu'
        run: python3 -m pytest test/unit/test_disk_tensor.py::TestDiskTensor::test_copy_to_cpu_not_truncated

# ****** Windows Tests ******

  wintests:
    strategy:
      fail-fast: false
      matrix:
        backend: [llvm, cpu]

    name: Windows (${{ matrix.backend }})
    runs-on: windows-latest
    timeout-minutes: 15
    env:
      IGNORE_OOB: 0
    steps:
      - name: Checkout Code
        uses: actions/checkout@v4
      - name: Setup Environment
        uses: ./.github/actions/setup-tinygrad
        with:
          key: windows-minimal
          deps: testing_unit
      - name: Set env
        shell: bash
        run:  printf "${{ matrix.backend == 'llvm' && 'LLVM=1' || matrix.backend == 'cpu' && 'CPU=1'}}" >> $GITHUB_ENV
      - name: Run unit tests
        if: matrix.backend=='llvm'
        run: python -m pytest -n=auto test/unit/ --ignore=test/unit/test_disk_tensor.py --ignore=test/unit/test_elf.py --ignore=test/unit/test_tar.py
      - name: Run pytest (${{ matrix.backend }})
        shell: bash
        run: |
          python -c "from tinygrad import Device; assert Device.DEFAULT == '${{ matrix.backend }}'.upper(), Device.DEFAULT"
          python -m pytest -n=auto test/test_tiny.py test/test_ops.py --durations=20<|MERGE_RESOLUTION|>--- conflicted
+++ resolved
@@ -616,11 +616,7 @@
         if: matrix.backend=='amdllvm'
         run: PYTHONPATH="." python test/test_amd_llvm.py
       - name: Run pytest (amd)
-<<<<<<< HEAD
-        run: python -m pytest -n=auto test/test_ops.py test/test_dtype.py test/test_dtype_alu.py test/test_linearizer.py test/test_randomness.py test/imported/test_indexing.py test/test_hcq.py test/external/external_test_am.py test/test_lds.py --durations=20
-=======
-        run: python -m pytest -n=auto test/test_ops.py test/test_dtype.py test/test_dtype_alu.py test/test_linearizer.py test/test_randomness.py test/imported/test_indexing.py test/test_jit.py test/test_graph.py test/test_multitensor.py test/test_hcq.py test/external/external_test_am.py --durations=20
->>>>>>> 411392df
+        run: python -m pytest -n=auto test/test_ops.py test/test_dtype.py test/test_dtype_alu.py test/test_linearizer.py test/test_lds.py test/test_randomness.py test/imported/test_indexing.py test/test_jit.py test/test_graph.py test/test_multitensor.py test/test_hcq.py test/external/external_test_am.py --durations=20
       - name: Run TRANSCENDENTAL math
         run: TRANSCENDENTAL=2 python -m pytest -n=auto test/test_ops.py::TestOps::test_sin test/test_ops.py::TestOps::test_cos test/test_ops.py::TestOps::test_tan test/test_ops.py::TestOps::test_exp test/test_ops.py::TestOps::test_log --durations=20
       - name: Run process replay tests
