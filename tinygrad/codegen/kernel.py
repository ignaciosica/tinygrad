from __future__ import annotations
import itertools, functools, math
from dataclasses import dataclass
from collections import defaultdict
from typing import Optional, cast, Final, Callable, Sequence

<<<<<<< HEAD
from tinygrad.ops import GroupOp, KernelInfo, UOp, Ops, can_pad, resolve, Variable, sint, graph_rewrite, track_rewrites, view_left, print_uops
from tinygrad.ops import PatternMatcher, UPat
=======
from tinygrad.ops import GroupOp, KernelInfo, UOp, Ops, can_pad, resolve, Variable, sint, graph_rewrite, track_rewrites, print_uops, PatternMatcher
>>>>>>> 32ed1285
from tinygrad.spec import type_verify, shape_spec
from tinygrad.device import Device
from tinygrad.renderer import Renderer, TensorCore, ProgramSpec, Opt, OptOps
from tinygrad.dtype import ImageDType
from tinygrad.helpers import all_same, colored, ansilen, dedup, getenv, prod, round_up, all_int, to_function_name, diskcache_put, unwrap, ContextVar
from tinygrad.helpers import DEBUG, TC_SELECT, TC_OPT, USE_TC, AMX, CAPTURE_PROCESS_REPLAY
from tinygrad.shape.shapetracker import ShapeTracker
from tinygrad.shape.view import strides_for_shape
from tinygrad.codegen.linearize import linearize_uop
from tinygrad.codegen.devectorizer import full_graph_rewrite
from tinygrad.codegen.lowerer import rewrite_shapetracker_with_index, get_contraction
from tinygrad.engine.grouper import view_left

class KernelOptError(Exception): pass

def check(cond:bool, msg:str=""):
  if not cond: raise KernelOptError(msg)

@dataclass
class TensorCoreOptions:
  axes: tuple[int, ...] # the location of the original N and M axes if still in the shape
  axes_exist: tuple[bool, ...] # true if the original N and M axes are still in the shape
  axis_pads: tuple[tuple[int, int], ...]
  def fix_axes(self, removed_axis:int): # adjust the TC axes if necessary when a dimension is removed
    axes, axes_exist = list(self.axes), list(self.axes_exist)
    for tc_dim in [i for i in range(2) if axes_exist[i]]:
      if removed_axis < axes[tc_dim]: axes[tc_dim] -= 1
      elif removed_axis == axes[tc_dim]: axes_exist[tc_dim] = False
    self.axes, self.axes_exist = tuple(axes), tuple(axes_exist)

class Kernel:
  def __init__(self, ast:UOp, opts:Optional[Renderer]=None):
    assert ast.op is Ops.SINK, ast.op
    self.ast = ast

    self.opts = opts if opts is not None else Device[Device.DEFAULT].renderer
    # verify AST matches the spec
    if __debug__: type_verify(list(self.ast.toposort), shape_spec)

    self.reduceops = [x for x in self.ast.toposort if x.op is Ops.REDUCE_AXIS]

    self.vars: list[Variable] = self.ast.variables()
    # NOTE: this requires a specific order with the [::-1], this is likely a bug
    self.bufs: list[UOp] = [x for x in self.ast.toposort if x.op in GroupOp.Buffer][::-1]

    # get earlybufs, before any reduceops
    earlybufs: list[UOp] = sorted([x for reduceop in self.reduceops for x in reduceop.src[0].toposort if x.op in GroupOp.Buffer],
                                  key=lambda x: -prod(x.shape))
    self.full_buf_index: int = self.bufs.index(earlybufs[0]) if earlybufs else 0
    # NOTE: full_shape can be wrong if there's a tree of reduces

    # create new shapetrackers inside this kernel, we will permute them
    self.sts: list[ShapeTracker] = [x.st_arg for x in self.bufs]

    # add the shapetrackers for each reduce
    # we use this to track which axes are reduced in each reduce
    for x in self.reduceops:
      self.sts.append(unwrap(x.st))
      self.sts.append(unwrap(x.src[0].st))

    # move all reduce axes to the end
    reduce = list(enumerate(zip(self.full_shape, self.output_shape)))
    permute = tuple([i for i,(s,n) in reduce if not resolve(s != n)] + [i for i,(s,n) in reduce if resolve(s != n)])
    self.reshape_and_permute(None, permute)

    # parameters for optimization
    self.applied_opts: list[Opt] = []
    self.group_for_reduces: int = 0
    self.upcasted: int = 0
    self.local_dims: int = 0
    self.tensor_core: Optional[TensorCore] = None
    self.tensor_core_opts: Optional[TensorCoreOptions] = None
    self.use_tensor_cores: int = 0
    self.dont_use_locals: bool = False
    self.lds: list[bool] = [False] * len(self.bufs)
    self.smem_usage: int = 0

    # group simplifies
    self.simplify_ones()
    self.simplify_merge_adjacent()

  def copy(self):
    ret = type(self).__new__(type(self))

    # base linearizer params
    ret.opts, ret.ast = self.opts, self.ast

    # things downstream of the AST
    ret.reduceops, ret.vars, ret.bufs, ret.full_buf_index = self.reduceops, self.vars, self.bufs, self.full_buf_index
    ret.sts = self.sts[:len(ret.bufs)+len(ret.reduceops)*2] # NOTE: must redo the local buffers with TC in beam

    # parameters for optimizations
    ret.applied_opts, ret.group_for_reduces, ret.upcasted, ret.local_dims, ret.dont_use_locals = \
      self.applied_opts[:], self.group_for_reduces, self.upcasted, self.local_dims, self.dont_use_locals
    ret.tensor_core, ret.tensor_core_opts, ret.use_tensor_cores = self.tensor_core, self.tensor_core_opts, self.use_tensor_cores
    ret.lds, ret.smem_usage = self.lds[:], self.smem_usage

    return ret

  @property
  def membufs(self) -> list[UOp]: return dedup([x.src[0] for x in self.bufs if x.op in {Ops.LOAD, Ops.STORE}])

  def upcasted_axis(self, i:int) -> list[tuple[int, Optional[sint], bool]]:
    upcasted_shape, upcasted_stride = self.sts[i].shape[self.first_upcast:], self.sts[i].real_strides()[self.first_upcast:]
    assert all_int(upcasted_shape), f"cannot upcast a symbolic amount {upcasted_shape=}"
    return list(zip(upcasted_shape, upcasted_stride,
                    [x!=y for x,y in zip(self.sts[0].shape[self.first_upcast:], self.full_shape[self.first_upcast:])]))

  @property
  def first_reduce(self) -> int:
    return [resolve(x!=y) for x,y in zip(self.sts[0].shape[:self.first_upcast]+(0,), self.full_shape[:self.first_upcast]+(1,))].index(True)

  @property
  def first_upcast(self) -> int: return self.shape_len-self.upcasted

  @property
  def reduceop(self) -> UOp|None: return self.reduceops[0] if len(self.reduceops) > 0 else None

  @property
  def output_shape(self) -> tuple[sint, ...]: return self.sts[0].shape

  @property
  def full_shape(self) -> tuple[sint, ...]: return self.sts[self.full_buf_index].shape

  @property
  def full_unupcasted_shape(self) -> tuple[sint, ...]: return self.full_shape[:self.first_upcast]

  @property
  def shape_len(self) -> int: return len(self.sts[0].shape)

  @property
  def global_dims(self) -> int: return self.first_reduce-self.local_dims

  # there's eight chunks of the shape
  # blue   -- global dims
  # cyan   -- local dims (warp ones first)
  #  *** self.first_reduce
  # green  -- reduce-local dims
  # red    -- reduce loops
  #  *** self.upcasted
  # purple -- reduce upcasted
  # yellow -- normal upcasted dimensions
  def colors(self) -> list[str]:
    # first non local non reduce dims are global (blue)
    colors = ["blue"] * self.global_dims if not self.dont_use_locals else ["BLUE"] * self.global_dims
    # after global are local_dims; warp ones used in tensor cores must be closest to first_reduce (cyan)
    colors += ["cyan"] * self.local_dims
    # between first_reduce and first_reduce + group_for_reduces, they are late upcasted (green)
    colors += ["green"] * self.group_for_reduces
    # between first_reduce + group_for_reduces and upcasted, they are reduce (red)
    colors += ["red"] * (self.first_upcast - (self.first_reduce + self.group_for_reduces))
    # upcasted dimensions are reduce (magenta) or normal (yellow)
    colors += ["magenta" if self.full_shape[i] != self.sts[0].shape[i] else "yellow" for i in range(self.first_upcast, self.shape_len)]
    assert len(colors) == self.shape_len, "colors size mismatch"
    return colors

  def colored_shape(self, pad:Optional[int]=None, dense=False) -> str:
    shape_strs = [(s if dense else f"{s:4d}") if isinstance(s, int) else s.render() for s in self.full_shape]
    ret = ' '.join(colored(s, color) for s,color in zip(shape_strs, self.colors()))
    if pad: ret += ' '*(pad-ansilen(ret))
    return ret

  # ******************** base simplifiers ********************

  # apply reshape and permute to all shapetrackers
  def reshape_and_permute(self, new_shape_fxn:Optional[Callable[[tuple[sint, ...]], Sequence[sint]]], axis:Optional[Sequence[int]]):
    def reshape(st:ShapeTracker): return st.reshape(tuple(new_shape_fxn(st.shape))) if new_shape_fxn is not None else st
    def permute(st:ShapeTracker): return st.permute(tuple(axis)) if axis is not None else st
    self.sts = [permute(reshape(st)) for st in self.sts]

  # drops the final dimension
  def upcast(self):
    check(self.full_shape[-1] != 1, "can't upcast a dimension with size 1")
    self.upcasted += 1

  # axis : the axis to pull from
  # amount : the amount to take
  # top : if you want to pull that amount from the top
  # insert_before : place to insert the new stuff
  def shift_to(self, axis, amount, top=False, insert_before=None):
    if insert_before is None: insert_before = self.shape_len
    move_axis = axis if top else axis+1
    if move_axis < insert_before: insert_before += 1
    self.reshape_and_permute(
      lambda x: x[0:axis] + (((amount, x[axis]//amount) if top else (x[axis]//amount, amount)) if x[axis] > 1 else (1,1)) + x[axis+1:],
      [i for i in range(insert_before) if i != move_axis] + [move_axis] + [i for i in range(insert_before, self.shape_len+1) if i != move_axis])

  # ******************** complex simplifiers ********************

  def simplify_ones(self) -> bool:
    # remove places where the shape is all ones
    # TODO: this should be factored in to multi shape stride
    if self.shape_len == 0: return False
    all_ones = [s==1 for s in self.full_shape]
    self.local_dims -= sum(all_ones[self.first_reduce-self.local_dims:self.first_reduce])
    self.upcasted -= sum(all_ones[self.first_upcast:]) # TODO: no necessary since upcasted axis can't be un-upcasted
    self.reshape_and_permute(lambda shape: [x for i,x in enumerate(shape) if not all_ones[i]], None)
    return any(all_ones)

  def simplify_merge_adjacent(self):
    if self.shape_len == 0: return
    shapes, strides = [x.shape for x in self.sts], [x.real_strides() for x in self.sts]

    # if it's an image, insert fake strides such that this fusion doesn't happen across image axes
    if isinstance(self.membufs[0].dtype, ImageDType):
      base_shape = self.membufs[0].dtype.shape
      if shape_idx_groups := get_contraction(self.output_shape, base_shape):
        special_strides: tuple[sint, ...] = tuple()
        for i,g in enumerate(shape_idx_groups):
          shape_piece = tuple(self.output_shape[x] for x in g)
          assert prod(shape_piece) == base_shape[i], f"get_contraction was wrong? {shape_piece} != {base_shape[i]}"
          special_strides += strides_for_shape(shape_piece)
        # adding the fake image shape
        shapes.append(self.output_shape)
        strides.append(special_strides)

    # merge dimensions if we can, multi _merge_dims
    # NOTE: this does not always preserve the reduce dimension
    # TODO: move this into shapetracker, with tests!
    # TODO: how does this work with multi-reduce?
    rets = [[(s[0], st[0])] for s,st in zip(shapes, strides)]
    for i in range(1, len(shapes[0])):
      can_merge = []
      for s,st,ret in zip(shapes, strides, rets):
        # TODO: added the always mergeability of 1s, is this right? if so, add to shapetracker in the 1 case
        si, sti, last_st = s[i], st[i], ret[-1][1]
        can_merge.append((sti is not None) and ((sti != 0 and last_st == si*sti) or (sti == 0 and last_st == 0)))
      # more can merge than this
      mergeable = all(can_merge) and i != self.first_reduce
      for j,(s,st) in enumerate(zip(shapes, strides)):
        if mergeable: rets[j][-1] = (rets[j][-1][0] * s[i], st[i])
        else: rets[j].append((s[i], st[i]))

    # do the reshapes
    for i,x in enumerate(rets[:len(self.sts)]): self.sts[i] = self.sts[i].reshape(tuple([y[0] for y in x]))

  # ******************** high level optimizers ********************

  def _create_tc_opts(self, reduceop:UOp, tc:TensorCore, axis:int, opt_level:int) -> Optional[TensorCoreOptions]:
    has_cast = tc.dtype_in != tc.dtype_out
    if has_cast and not (reduceop.src[0].op is Ops.CAST and reduceop.src[0].dtype == tc.dtype_out): return None

    mul_op = reduceop.src[0].src[0] if has_cast else reduceop.src[0]
    if mul_op.op is not Ops.MUL: return None

    def buf_index(src:UOp) -> Optional[int]:
      # TODO: apply tc even if the sources are not from LOAD
      if src.op is Ops.LOAD and src.dtype == tc.dtype_in: return self.bufs.index(src)
      try:
        if opt_level >= 1 and src.op is Ops.CAST and src.dtype == tc.dtype_in: return self.bufs.index(src.src[0])
      except ValueError: return None
      return None
    if (buf0:=buf_index(mul_op.src[0])) is None or (buf1:=buf_index(mul_op.src[1])) is None: return None

    buf0_strides, buf1_strides = self.sts[buf0].real_strides(), self.sts[buf1].real_strides()
    axis_buf0 = [(i,self.full_shape[i],buf1_strides[i]) for i,s in enumerate(buf0_strides[:self.first_reduce]) if s == 0]
    axis_buf1 = [(i,self.full_shape[i],buf0_strides[i]) for i,s in enumerate(buf1_strides[:self.first_reduce]) if s == 0]
    if not (axis_buf0 and axis_buf1 and ((self.shape_len-self.first_reduce) == 1 or (opt_level >= 1))): return None

    axis_choices = list(itertools.product(axis_buf0, axis_buf1, range(self.first_reduce, self.shape_len)))
    if not (axis < len(axis_choices)): return None

    s0, s1, s2 = axis_choices[-(axis+1)][0][0], axis_choices[-(axis+1)][1][0], axis_choices[-(axis+1)][2]  # s0 is n, s1 is m, s2 is k
    axis_pads = tuple((x, tc.dims[i]) for i, x in enumerate([s0, s1, s2]) if resolve(self.full_shape[x]%tc.dims[i] != 0))
    if axis_pads and (opt_level < 2): return None
    if DEBUG >= 3: print("TENSOR CORES", axis_buf0, axis_buf1, tc)
    return TensorCoreOptions(axes=(s0, s1, s2), axes_exist=(True, True), axis_pads=axis_pads)

  def _apply_tc_opt(self, use_tensor_cores:int, axis:int, tc_select:int, opt_level:int) -> bool:
    if use_tensor_cores and self.reduceop is not None and self.reduceop.arg[0] is Ops.ADD:
      tensor_cores = self.opts.tensor_cores if tc_select == -1 else [self.opts.tensor_cores[tc_select]]
      for tc in tensor_cores:
        tensor_core_opts = [self._create_tc_opts(reduceop, tc, axis, opt_level) for reduceop in self.reduceops]
        # can only fuse reduces with the same tc options
        assert all_same(tensor_core_opts)
        if tensor_core_opts[0] is None: continue
        self.tensor_core_opts = tc_opts = tensor_core_opts[0]

        # attempt to pad the tensor axes that require it
        try:
          for axis, dim in tc_opts.axis_pads: self.apply_opt(Opt(OptOps.PADTO, axis, dim), append_opt=False) # PADTO might fail
        except KernelOptError: continue
        # tensor core -- unroll the reduce dim (K), upcast and local the inner and outer dims (N, M)
        for dim, amt in tc.get_reduce_axes(): self.apply_opt(Opt(OptOps.UNROLL, tc_opts.axes[2]-self.first_reduce, amt), append_opt=False)
        for opt in tc.opts: self.apply_opt(Opt({"u":OptOps.UPCAST, "l":OptOps.LOCAL}[opt[0]], tc_opts.axes[int(opt[1])], 2), append_opt=False)
        self.tensor_core = tc
        self.use_tensor_cores = use_tensor_cores  # TC=2 will do the shape ops without the WMMA
        return True
    return False

  def apply_tensor_cores(self, use_tensor_cores=1, extra_opts:Optional[list[Opt]]=None, axis:int=0, tc_select:Optional[int]=None,
                         tc_opt:Optional[int]=None) -> bool:
    """ Attempts to apply a tensor core optimization to the kernel. If one exists and applies properly, return true, otherwise return false.
    Tensor cores are optimized instructions that matrix multiply-accumulate across a wave of threads: D(M, N) = A(M, K) * B(K, N) + C(M, N).

    Keyword arguments:
    use_tensor_cores -- controls how tensor cores are applied (default 1)
      0: will disable any tensor core matching
      1: enable tensor cores
      2: apply tensor core shape but don't use UOp.WMMA
    extra_opts -- additional Opt's to apply after the tensor core instead of the hand-coded additional Opt's (default None)
    tc_select -- specifies which tensor core(s) to use for optimization (default -1)
      -1: iterates through all available tensor cores in order and uses the first one that matches the requirements (dims and dtypes)
      [0-N]: uses only the n'th tensor core available; useful for search
    tc_opt -- controls which kinds of kernels may be eligible for tensor cores application (default 2 during BEAM, 0 otherwise)
      0: applies to only kernels with a single reduce axis and direct Ops.LOAD into Ops.MUL
      1: allows kernels with multiple reduce axes and also multiplication of Ops.CAST'd buffers
      2: allows kernels with M, N, K axes that are not multiples of the tensor core dimensions by applying padding those axes as needed
    """
    if tc_select is None: tc_select = TC_SELECT.value
    if tc_opt is None: tc_opt = TC_OPT.value
    if not self.opts.tensor_cores and use_tensor_cores != 2: return False
    try: # check TC first and apply hand-coded opts if successful
      self.apply_opt(Opt(OptOps.TC, axis, (tc_select, tc_opt)))

      if (tc_opts:=self.tensor_core_opts) is not None:
        if extra_opts is not None:
          for opt in extra_opts: self.apply_opt(opt)
        else:
          if AMX: return True # skip hand-coded TC opts if AMX, upcasting will make kernel slower
          # hand-coded TC opts
          for tc_dim in [tc_dim for tc_dim in [1,0] if tc_opts.axes_exist[tc_dim]]: # attempt to upcast M and N
            szs = [sz for sz in [5,4,3,2] if self.full_shape[tc_opts.axes[tc_dim]] % sz == 0]
            if szs: self.apply_opt(Opt(OptOps.UPCAST, tc_opts.axes[tc_dim], szs[0]))

          if tc_opts.axes_exist[0] and (szs := [sz for sz in [4,2] if self.full_shape[tc_opts.axes[0]] % sz == 0]): # attempt to local N
            self.apply_opt(Opt(OptOps.LOCAL, tc_opts.axes[0], szs[0]))
      return True
    except KernelOptError:
      return False

  def real_axis(self, opt:Opt):
    if opt.axis is None: return -1
    if opt.op is OptOps.UNROLL: return self.first_reduce+opt.axis
    if opt.op in {OptOps.GROUP, OptOps.GROUPTOP}: return self.first_reduce+self.group_for_reduces+opt.axis
    return opt.axis

  def apply_opt(self, opt:Opt, append_opt:bool=True):
    if self.dont_use_locals: check(opt.op not in {OptOps.LOCAL, OptOps.GROUP, OptOps.GROUPTOP}, "not using locals")

    if opt.op is OptOps.TC:
      check(len(self.applied_opts) == 0, "tensor core opts must be first") # TODO: things like PADTO might be fine
      check((use_tensor_cores:=USE_TC.value) == 2 or len(self.opts.tensor_cores) > 0, "must have tensor cores or TC=2")
      check(opt.axis is not None, "tensor core opts must have an axis")
      check(opt.arg is not None and isinstance(opt.arg, tuple) and len(opt.arg) == 2, "tensor core opts must have tc_select and tc_opt")
      check(-1 <= (tc_select:=cast(tuple, opt.arg)[0]) < len(self.opts.tensor_cores), "tensor core opts must have valid tc_select")
      check(0 <= (tc_opt:=cast(tuple, opt.arg)[1]) <= 2, "tensor core opts must have valid tc_opt")
      check(self._apply_tc_opt(use_tensor_cores, cast(int, opt.axis), tc_select, tc_opt), "no tensor core available")
      self.applied_opts.append(opt)
      return

    axis = self.real_axis(opt)
    if opt.op is not OptOps.LDS:
      if opt.op != OptOps.SWAP: check(not any(self.lds), f"can't reshape after LDS {self.applied_opts=} {opt=}")
      check(axis < len(self.full_shape), "invalid axis")

    if opt.op is OptOps.SWAP: amt = cast(int, opt.arg)  # arg is an axis in the SWAPs
    elif opt.arg is not None:
      check(isinstance(opt.arg, int), "arg should be int")
      amt = arg if (arg:=cast(int, opt.arg)) != 0 else self.full_shape[axis]
      check(isinstance(amt, int) and amt != 1, f"shift/padto of {amt=}, 1 or symbolic amount is meaningless")
      if opt.op is not OptOps.PADTO: check(self.full_shape[axis] % amt == 0, f"no longer valid shift {self.full_shape[axis]=}, {amt=}")
    else: amt = -1

    if self.reduceop is not None and (opt.op in {OptOps.GROUP, OptOps.GROUPTOP} or \
                                      (self.group_for_reduces and opt.op not in {OptOps.NOLOCALS, OptOps.PADTO})):
      acc_sz = self.reduceop.dtype.itemsize
      upcast_sz = prod([a for a,b in zip(self.full_shape[self.first_upcast:], self.sts[0].shape[self.first_upcast:]) if a == b])
      local_sz = prod(self.full_shape[self.first_reduce-self.local_dims:self.first_reduce+self.group_for_reduces])
      smem_sz = amt*acc_sz*upcast_sz*local_sz
      check(smem_sz <= self.opts.shared_max, f"exceeds maximum shared memory size: needs {smem_sz}, max {self.opts.shared_max}")

    if opt.op is OptOps.LOCAL:    # cyan
      # NOTE: LLVM/CPU can use locals too, but they are treated the same as globals (still helpful for L1 cache)
      # it's disabled for now since it makes BEAM slow for little gain
      check(self.opts.has_local, "target does not support local")
      check(axis < self.global_dims, "local is for globals")
      self.shift_to(axis, amt, insert_before=self.first_reduce)
      self.local_dims += 1
    elif opt.op in {OptOps.GROUP, OptOps.GROUPTOP}:   # green
      check(self.opts.has_local and self.opts.has_shared, "target does not support local or shared mem")
      check(self.first_reduce + self.group_for_reduces <= axis < self.first_upcast, "must be reduce axis to group")
      check(not self.tensor_core, "can't group with tensor cores")
      check(len(reduce_axes:=[i for r in self.reduceops for i in r.axis_arg]) == len(set(reduce_axes)), "can't group with parallel reduces")
      self.shift_to(axis, amt, top=(opt.op is OptOps.GROUPTOP), insert_before=self.first_reduce + self.group_for_reduces)
      self.group_for_reduces += 1
    elif opt.op is OptOps.UNROLL:                     # purple
      check(axis < self.first_upcast, "can't upcasted already upcasted")
      check(amt <= 32, "don't unroll more than 32")
      # TODO: fix upcast_count to put purples before yellows. broken because of METAL tensor cores
      #upcast_count = sum(x == y for x,y in zip(self.full_shape[-self.upcasted:], self.output_shape[-self.upcasted:])) if self.upcasted else 0
      #self.shift_to(axis, amt, insert_before=None if upcast_count == 0 else self.shape_len-upcast_count)
      if self.full_shape[axis] == amt and axis == self.first_reduce: self.local_dims += 1 # first_reduce will ++, so offset loss in simplify_ones
      if self.full_shape[axis] == amt and axis < self.first_reduce+self.group_for_reduces: self.group_for_reduces -= 1 # fully unrolling a GROUP
      self.shift_to(axis, amt, insert_before=None)
      self.upcast()
    elif opt.op is OptOps.UPCAST:                     # yellow
      check(axis < self.first_reduce, "upcast is for non-reduce")
      check(not (self.tensor_core and self.global_dims <= axis < self.global_dims+len(self.tensor_core.get_local_axes())), "can't upcast TC locals")
      check((self.opts is not None and self.opts.device == "DSP") or amt <= 16, "don't upcast more than 16")
      self.shift_to(axis, amt, insert_before=None)
      self.upcast()
    elif opt.op is OptOps.NOLOCALS:
      check(self.opts.has_local and not self.dont_use_locals, "NOLOCALS is meaningless if target does not support local or already not using locals")
      check(self.local_dims == 0 and self.group_for_reduces == 0, "can't have no locals with locals")
      self.dont_use_locals = True
    elif opt.op is OptOps.SWAP:
      check(axis < amt < self.global_dims, f"swap is only for globals with axis < amt, getting {amt=}, {axis=}, {self.global_dims=}")
      permute = list(range(self.shape_len))
      permute[axis], permute[amt] = permute[amt], permute[axis]
      self.reshape_and_permute(None, tuple(permute))
    elif opt.op is OptOps.PADTO:
      check(not self.vars, "does not work with symbolic shape")
      check(axis < self.first_upcast, "cannot pad upcasted")
      # ok to pad SUM if all parent ALU ops have f(0) = 0
      if (r:=self.reduceop) is not None and self.first_reduce <= axis: check(r.arg[0] is Ops.ADD and can_pad(r, {}, cache={}), f"cannot pad {r}")
      padded = False
      for i,st in enumerate(self.sts):
        if (s:=st.shape[axis]) == 1: continue  # reduced
        check(s > amt//4, f"pad adds more than quadruple the work {st.shape[axis]=} > {amt//4=}")
        if (ru := round_up(cast(int, s), amt) - s):
          # pad right seems to be faster
          self.sts[i] = st.pad(((0,0),) * axis + ((0,ru),) + ((0,0),) * (len(st.shape)-axis-1))
          padded = True
      check(padded, "nothing was padded")
    elif opt.op is OptOps.LDS:
      check(0 <= axis < len(self.bufs) and not self.lds[axis], f"invalid lds {axis=}")
      check(OptOps.PADTO not in [op.op for op in self.applied_opts] and self.group_for_reduces == 0, "can't apply lds with padto/group/grouptop")
      # TODO: remove buf_index hack
      if len(self.bufs) == 3: buf_index = axis if axis == 0 else (1 if axis == 2 else 2)
      else: buf_index = axis
      self.smem_usage += prod(sz for i,(sz,st) in enumerate(zip(self.sts[buf_index].shape,self.sts[buf_index].real_strides(True)))
                              if st != 0 and ((self.global_dims <= i < self.first_reduce) or self.first_upcast <= i))
      check(self.smem_usage <= self.opts.shared_max, f"exceeds maximum shared memory size: needs {self.smem_usage}, max {self.opts.shared_max}")
      self.lds[axis] = True

    if append_opt: self.applied_opts.append(opt)
    if self.simplify_ones() and self.tensor_core_opts:
      self.tensor_core_opts.fix_axes(axis) # fix up axes in TC opts if required after simplify_ones()

  def required_optimizations(self) -> Kernel:
    if isinstance(self.membufs[0].dtype, ImageDType):
      unit_stride_axes_mul_4 = [i for i in self.sts[0].unit_stride_axes(ignore_valid=True) if self.sts[0].shape[i]%4 == 0]
      assert unit_stride_axes_mul_4, f"needs a unit stride axis in {self.bufs[0]}"
      if all(x < self.first_upcast for x in unit_stride_axes_mul_4): self.apply_opt(Opt(OptOps.UPCAST, unit_stride_axes_mul_4[0], 4))
    return self

  # **** kernel outputs ****

  kernel_cnt: Final[defaultdict[str, int]] = defaultdict(int)
  @functools.cached_property
  def name(self) -> str:
    # kernel name (before late upcast)
    kernel_type = "r" if self.reduceop is not None else ("C" if all(x.op is Ops.SINK or x.op in GroupOp.Buffer for x in self.ast.toposort) else "E")
    suffix = colored('_', 'BLACK').join([colored(x.render() if isinstance(x, UOp) else str(x), c) for x,c in zip(self.full_shape, self.colors())])
    name = kernel_type + (f"{len(self.ast.src)}" if len(self.ast.src) > 1 else "") + "_" + suffix

    # name the function something unique
    Kernel.kernel_cnt[(function_name := to_function_name(name))] += 1
    num = f"n{Kernel.kernel_cnt[function_name]-1}" if Kernel.kernel_cnt[function_name] > 1 else ""
    return name + colored(num, 'BLACK')

  def get_optimized_ast(self, name_override:Optional[str]=None) -> UOp:
    @functools.cache
    def fixup_ast(op:UOp) -> UOp:
      ret = op.replace(src=tuple(fixup_ast(x) for x in op.src)) # noqa: F821
      if op.op in GroupOp.Buffer and op in self.bufs:
        st_uop = self.sts[self.bufs.index(op)].to_uop()
        # NOTE: if CONST got masked after applying opts, we create a new VALID
        if op.op is Ops.CONST and any(v.mask is not None for v in unwrap(st_uop.st).views): return op.valid(unwrap(st_uop.st))
        # otherwise we just replace the VIEW source
        return ret.replace(src=(st_uop,)) if len(op.src) == 1 else ret.replace(src=(ret.src[0], st_uop, *ret.src[2:]))
      if op.op is Ops.SINK:
        return ret.replace(arg = KernelInfo(to_function_name(self.name) if name_override is None else name_override,
                                            self.local_dims, self.upcasted, self.dont_use_locals))
      if op.op is Ops.REDUCE_AXIS:
        reduce_idx = len(self.bufs) + self.reduceops.index(op) * 2

        def reduced_axes(start, stop):
          return tuple(i for i in range(start, stop) if resolve(self.sts[reduce_idx].shape[i] != self.sts[reduce_idx + 1].shape[i]))
        axes = reduced_axes(self.first_reduce + self.group_for_reduces, self.shape_len)
        grouped_axes = reduced_axes(self.first_reduce, self.first_reduce + self.group_for_reduces)

        if (tc := self.tensor_core) and (self.use_tensor_cores == 1 or self.use_tensor_cores == 3):
          wd, tcd = self.global_dims, self.first_upcast
          def get_upcast_axes(buf): # upcast along non-zero dimensions of (tc_reduce + tc_upcast)
            upcast_axes = int(math.log2(tc.elements_per_thread[buf]))
            return tuple((tcd + len(tc.get_reduce_axes()) + len(tc.get_upcast_axes()) - (i+1), 2) for i in range(upcast_axes))
          def get_tc_swizzle_st(shape, local_perm, upcast_perm):
            offset = (tcd - (wd + len(local_perm)))
            permaxis = list(range(wd)) \
              + [wd + x + (offset if x >= len(local_perm) else 0) for x in local_perm]  + list(range(wd + len(local_perm), tcd)) \
              + [wd + x + (offset if x >= len(local_perm) else 0) for x in upcast_perm] + list(range(tcd + len(upcast_perm), len(shape)))
            return ShapeTracker.from_shape(shape).permute(tuple(permaxis))

          srcs = list((ret.src[0] if ret.src[0].op is not Ops.CAST else ret.src[0].src[0]).src)
          for i, (src, swizzle) in enumerate(zip(srcs, tc.swizzle)):
            src_st = (src if src.op is Ops.LOAD else src.src[0]).st_arg
            if swizzle: srcs[i] = src.view(get_tc_swizzle_st(src_st.shape, *swizzle))

            if self.use_tensor_cores == 3:  # for TC=3, emulate the warp addressing with locals
              local_shape = tuple(1 if st == 0 or i < wd or (i >= self.first_reduce and i < tcd) else src_st.shape[i] \
                                  for i,st in enumerate(src_st.real_strides()))
              st = store_st = ShapeTracker.from_shape(local_shape)
              local_buffer = UOp(Ops.DEFINE_LOCAL, tc.dtype_in.ptr(size=st.real_size(), local=True), (), f"temp{i}")
              if swizzle: store_st = get_tc_swizzle_st(store_st.shape, *swizzle)
              local_store = UOp.store(local_buffer, store_st.to_uop(), srcs[i])
              srcs[i] = UOp(Ops.LOAD, tc.dtype_in, (local_buffer, st.to_uop(), local_store))

          tc_reduce_axes = tuple(tcd + ax for ax, _ in tc.get_reduce_axes())
          if self.use_tensor_cores == 1: # real WMMA, use CONTRACT/UNROLL to get the vectorization right
            tc_upcast_axes = (get_upcast_axes(0), get_upcast_axes(1), get_upcast_axes(2))
            wmma_arg = (str(tc), tc.dims, tc.dtype_in, tc.dtype_out, self.opts.device, tc.threads, tc_upcast_axes, tc_reduce_axes)
            wmma = UOp(Ops.WMMA, dtype=tc.dtype_out.vec(tc.elements_per_thread[2]), src=(
              UOp(Ops.CONTRACT, dtype=srcs[0].dtype.vec(tc.elements_per_thread[0]), src=(srcs[0],), arg=tc_upcast_axes[0]),
              UOp(Ops.CONTRACT, dtype=srcs[1].dtype.vec(tc.elements_per_thread[1]), src=(srcs[1],), arg=tc_upcast_axes[1]),
              UOp.const(tc.dtype_out.vec(tc.elements_per_thread[2]), 0.0)), arg=wmma_arg)
            tc_uop = UOp(Ops.UNROLL, tc.dtype_out, (wmma,), arg=tc_upcast_axes[2])

          else: # for TC=3 MUL/SUM instead of WMMA
            tc_uop = UOp(Ops.REDUCE_AXIS, tc.dtype_out, ((srcs[0] * srcs[1]).cast(tc.dtype_out),), (Ops.ADD, tc_reduce_axes))

          return ret.replace(src=(tc_uop,), arg=(Ops.ADD, new_axes)) if (new_axes := tuple(i for i in axes if i not in tc_reduce_axes)) else tc_uop

        ret = ret.replace(arg = (op.arg[0], axes))
        if self.group_for_reduces and grouped_axes:
          local_shape = (1,) * self.global_dims + self.full_shape[self.global_dims:self.global_dims+self.local_dims] + \
            tuple([self.full_shape[i] if self.sts[reduce_idx].shape[i] != self.sts[reduce_idx+1].shape[i] else 1 \
              for i in range(self.first_reduce, self.first_reduce+self.group_for_reduces)]) + \
            (1,) * (self.shape_len - self.upcasted - self.group_for_reduces - self.first_reduce) + tuple([x[0] for x in self.upcasted_axis(0)])
          st_uop = ShapeTracker.from_shape(local_shape).to_uop()
          local_size = st_uop.arg.real_size()
          local_buffer = UOp(Ops.DEFINE_LOCAL, op.dtype.ptr(local_size, local=True), (), f"temp{self.reduceops.index(op)}")
          local_load = UOp(Ops.LOAD, op.dtype, (local_buffer, st_uop, UOp.store(local_buffer, st_uop, ret)))
          grouped_reduce = UOp(Ops.REDUCE_AXIS, op.dtype, (local_load,), arg=(op.arg[0], grouped_axes))
          if op is self.reduceops[-1]: return grouped_reduce
          st_uop = ShapeTracker.from_shape(tuple([1 if i in grouped_axes else a for i,a in enumerate(local_shape)])).to_uop()
          return UOp(Ops.LOAD, op.dtype, (local_buffer, st_uop, UOp.store(local_buffer, st_uop, grouped_reduce)))

      return ret
    fixed_ast = fixup_ast(self.ast)
    del fixup_ast
    return graph_rewrite(fixed_ast, view_left)

  def apply_lds(self, ast) -> UOp:
    def transform(ctx:tuple[Kernel, set[UOp]], global_access:UOp):
      if (buf := global_access.src[0]).op is not Ops.DEFINE_GLOBAL or buf.arg in ctx[1] or not (k := ctx[0]).lds[buf.arg]: return None
      ctx[1].add(buf.arg)
      global_st: ShapeTracker = global_access.src[1].arg
      gd, fr, fu, shape = k.global_dims, k.first_reduce, k.first_upcast, []
      for i, st in enumerate(global_st.real_strides(True)): shape.append(global_st.shape[i] if i >= gd and st != 0 and (i < fr or i >= fu) else 1)

      store_st = load_st = ShapeTracker.from_shape(tuple(shape))
      if DEBUG>=4: print(f"\n{buf.arg=} [{k.smem_usage}]\n {store_st=}\n  {load_st=}\n{global_st=}\n")

      local_buffer = UOp(Ops.DEFINE_LOCAL, buf.dtype.base.ptr(size=store_st.real_size(), local=True), (), f"lds{buf.arg}")
      if global_access.op == Ops.LOAD:
        global_access = global_access.replace(src=(global_access.src[0], global_st.to_uop()))
        local_store = UOp.store(local_buffer, store_st.to_uop(), global_access)
        return UOp(Ops.LOAD, global_access.dtype, (local_buffer, load_st.to_uop(), local_store))
      if global_access.op == Ops.STORE:
        local_store = UOp.store(local_buffer, store_st.to_uop(), global_access.src[2])
        local_load = UOp(Ops.LOAD, local_buffer.dtype.base, (local_buffer, load_st.to_uop(), local_store))
        return global_access.replace(src=(global_access.src[0], global_st.to_uop(), local_load))

    return graph_rewrite(ast, PatternMatcher([(UPat((Ops.LOAD, Ops.STORE), name="global_access"), transform)]), ctx=(self, set()))

  # **** this is the lowerer ****

  @track_rewrites()
  def linearize(self, name_override:Optional[str]=None, ast_transform:Optional[Callable]=None) -> Kernel:
    # display the AST
    if getenv("VIZ"): graph_rewrite(self.ast, PatternMatcher([]), name="View Base AST")

    modified_ast = self.get_optimized_ast(name_override)
    modified_ast = self.apply_lds(modified_ast)
    if ast_transform is not None: modified_ast = ast_transform(self, modified_ast)

    if DEBUG >= 3:
      print(self.name)
      if DEBUG >= 5: print(self.ast)
      for i,(buf,st) in enumerate([(buf,st) for buf,st in zip(self.bufs, self.sts) if buf.op not in {Ops.CONST, Ops.VALID}]):
        print(f"{i:2d}: {str(st.shape):25s} {str(buf.src[0].dtype).replace('dtypes.',''):20s} {str(st.real_strides()):30s}",
              str(st) if DEBUG >= 4 else "")
      print(self.applied_opts)
      if DEBUG >= 5: print(modified_ast)
    # verify AST matches the spec after applying opts
    if __debug__: type_verify(list(modified_ast.toposort))
    # TODO: sadly modified_ast doesn't pass the shape spec because of how group_for_reduces constructs UOps, there's probably a way to fix this
    #if __debug__: type_verify(list(modified_ast.toposort), shape_spec)

    self.uops:list[UOp] = linearize_uop(full_graph_rewrite(rewrite_shapetracker_with_index(modified_ast, self.opts), self.opts))
    if DEBUG >= 6: print_uops(self.uops)
    return self

  def to_program(self, name_override:Optional[str]=None, ast_transform:Optional[Callable]=None) -> ProgramSpec:
    self.linearize(name_override, ast_transform)
    assert self.uops[0].op is Ops.NAME, "first uop must be name"
    src = self.opts.render(self.uops)

    if CAPTURE_PROCESS_REPLAY:
      import sys
      frm = sys._getframe(1)
      while (f_back:=frm.f_back) is not None and "unittest" not in f_back.f_code.co_filename: frm = f_back
      loc = f"{frm.f_code.co_filename.split('/')[-1]}:{frm.f_lineno} {frm.f_code.co_name}"
      diskcache_put("kernel_process_replay", str(id(self)), (self.ast, self.opts, self.applied_opts, self.uops[0].arg, loc, ContextVar._cache, src))

    # group non-local bufs by the op type (LOAD or STORE) and the buffer arg. take the max access of that buffer in bytes
    # TODO: these max and min don't work on symbolic, and results are very wrong.
    mem_bytes = sum(max(x.src[0].dtype.itemsize * x.st_arg.real_size() for x in group)
      for _, group in itertools.groupby([x for x in self.ast.toposort if x.op in GroupOp.Buffer and x.src[0].op is Ops.DEFINE_GLOBAL],
                        key=lambda x: (x.op, x.src[0].arg)))
    return ProgramSpec(self.name if not name_override else name_override, src, self.opts.device, self.ast, self.uops, self.applied_opts, mem_bytes,
                       global_size=[1,1,1] if self.opts.has_local else None, local_size=[1,1,1] if self.opts.has_local else None)<|MERGE_RESOLUTION|>--- conflicted
+++ resolved
@@ -4,12 +4,8 @@
 from collections import defaultdict
 from typing import Optional, cast, Final, Callable, Sequence
 
-<<<<<<< HEAD
-from tinygrad.ops import GroupOp, KernelInfo, UOp, Ops, can_pad, resolve, Variable, sint, graph_rewrite, track_rewrites, view_left, print_uops
+from tinygrad.ops import GroupOp, KernelInfo, UOp, Ops, can_pad, resolve, Variable, sint, graph_rewrite, track_rewrites, print_uops
 from tinygrad.ops import PatternMatcher, UPat
-=======
-from tinygrad.ops import GroupOp, KernelInfo, UOp, Ops, can_pad, resolve, Variable, sint, graph_rewrite, track_rewrites, print_uops, PatternMatcher
->>>>>>> 32ed1285
 from tinygrad.spec import type_verify, shape_spec
 from tinygrad.device import Device
 from tinygrad.renderer import Renderer, TensorCore, ProgramSpec, Opt, OptOps
