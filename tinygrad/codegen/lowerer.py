from __future__ import annotations
from typing import List, Tuple, cast, Optional, Any, Dict
import functools
from tinygrad.shape.shapetracker import ShapeTracker, View
from tinygrad.shape.symbolic import sint
from tinygrad.dtype import dtypes, PtrDType, ImageDType, DType
from tinygrad.ops import BufferOps, LazyOp, TernaryOps, ReduceOps, UnaryOps, MetaOps, KernelInfo, MemBuffer
from tinygrad.codegen.uops import UOp, UOps
from tinygrad.renderer import Renderer
from tinygrad.helpers import getenv, all_int, get_contraction, prod

# TODO: this needs to be replaced, there shouldn't be variables in the shapetracker, only ints and UOps
from tinygrad.shape.symbolic import Variable, NumNode, SumNode, MulNode, DivNode, ModNode, LtNode, AndNode
def variable_to_uop(x, ctx=None) -> UOp: return UOp.const(dtypes.bigint, x) if isinstance(x, int) else x.render(render_ops, ctx)
render_ops: Any = { NumNode: lambda self, ops, ctx: UOp.const(dtypes.bigint, self.b),
                    MulNode: lambda self, ops, ctx: self.a.render(ops, ctx)*variable_to_uop(self.b, ctx),
                    DivNode: lambda self, ops, ctx: self.a.render(ops, ctx)//variable_to_uop(self.b, ctx),
                    ModNode: lambda self, ops, ctx: self.a.render(ops, ctx)%variable_to_uop(self.b, ctx),
                    LtNode: lambda self, ops, ctx: self.a.render(ops, ctx).lt(variable_to_uop(self.b, ctx)),
  Variable: lambda self,ops,ctx: ctx[self] if ctx is not None and self in ctx else \
    UOp(UOps.DEFINE_VAR, dtypes.int, (UOp.const(dtypes.int, self.min), UOp.const(dtypes.int, self.max)), self),
  SumNode: lambda self,ops,ctx: functools.reduce(lambda a,b: a+b.render(ops, ctx), self.nodes[1:], self.nodes[0].render(ops,ctx)),
  AndNode: lambda self,ops,ctx: functools.reduce(lambda a,b: a*b.render(ops, ctx), self.nodes[1:], self.nodes[0].render(ops,ctx)) }

if getenv("UOP_IS_SYMBOLIC"):
  # TODO: change this once UOps is ready to replace symbolic
  def _uop_view(view:View, idxs:List[UOp], vexpr:UOp) -> Tuple[UOp, UOp]:
    # TODO: dtypes.realint
    iexpr = variable_to_uop(view.offset)
    for idx,sh,st,m in zip(idxs, view.shape, view.strides, view.mask if view.mask is not None else [None]*len(view.shape)):
      if sh != 1 and st != 0: iexpr = iexpr + idx*variable_to_uop(st)
      if m is not None:
        if m[0] != 0: vexpr = vexpr * idx.ge(variable_to_uop(m[0]))
        if m[1] != sh: vexpr = vexpr * idx.lt(variable_to_uop(m[1]))
    return iexpr, vexpr

  def st_to_uops(st:ShapeTracker, idxs:List[UOp], dtype:DType) -> Tuple[UOp, UOp]:
    idx, valid = _uop_view(st.views[-1], idxs, UOp.const(dtypes.bool, True))
    for view in reversed(st.views[0:-1]):
      view = view.minify()
      acc, idxs = 1, []
      for _d in reversed(view.shape):
        d = variable_to_uop(_d)
        idxs.append((idx//acc)%d)
        acc *= d
      idx, valid = _uop_view(view, idxs[::-1], valid)
    if isinstance(dtype, ImageDType):
      idx = UOp(UOps.VECTORIZE, dtypes.int.vec(3), ((idx // 4) % dtype.shape[1], (idx // (4 * dtype.shape[1])), idx % 4))
    return idx, valid
else:
  def st_to_uops(st:ShapeTracker, idxs:List[UOp], dtype:DType) -> Tuple[UOp, UOp]:
    fake_idxs = [Variable(f"__idx{i}", 0, s-1) for i,s in enumerate(st.shape)]
    idx, valid = st.expr_idxs(fake_idxs)
    ctx = dict(zip(fake_idxs, idxs))
    uvalid = valid.render(render_ops, ctx)
    if isinstance(dtype, ImageDType):
      image_idxs = (idx // 4) % dtype.shape[1], (idx // (4 * dtype.shape[1])), idx % 4
      uidx = UOp(UOps.VECTORIZE, dtypes.int.vec(3), tuple(x.render(render_ops, ctx) for x in image_idxs))
    else:
      uidx = idx.render(render_ops, ctx)
    if uvalid.op is UOps.CONST: uvalid = UOp.const(dtypes.bool, uvalid.arg)
    assert uvalid.dtype == dtypes.bool
    return uidx, uvalid

def _limit_dims(dims:Tuple[sint, ...], max_sizes:Tuple[int, ...]):
  # TODO: symbolic shape
  if not all_int(dims): return dims
  while len(dims) > len(max_sizes) or any(d > m for d,m in zip(dims, max_sizes)):
    for i,m in enumerate(max_sizes):
      if dims[i] * dims[i+1] <= m:
        dims = dims[:i] + (dims[i]*dims[i+1],) + dims[i+2:]
        break
    else: raise RuntimeError(f"cannot limit dim {dims=}, {max_sizes=}")
  return dims

def get_grouped_dims(prefix, dims:Tuple[sint, ...], max_sizes:Optional[Tuple[int, ...]], reverse=False) -> List[UOp]:
  if reverse: dims = dims[::-1]
  limited = _limit_dims(dims, max_sizes) if max_sizes is not None else dims
  ret = raw_idxs = [UOp(UOps.SPECIAL, dtypes.bigint, (), (f"{prefix}{i}", s)) for i,s in enumerate(limited)]
  if limited != dims:
    ret = []
    # cast for mypy, get_contraction won't be None
    for idx, contraction in zip(raw_idxs, cast(List[List[int]], get_contraction(dims, limited))):
      if len(contraction) == 1: ret.append(idx)
      else:
        for c in contraction:
          ret.append(idx % dims[c])
          idx //= dims[c]
  return ret[::-1] if reverse else ret

class IndependentLowerer:
  def lower(self, ast:LazyOp, opts:Renderer) -> UOp:
    self.output_count = len(ast.src)

    ki = ast.arg if isinstance(ast.arg, KernelInfo) else KernelInfo()
    # NOTE: assumes the shape is <global dims> <local dims> <group_for_reduces> <reduces> <upcasts/unrolls>
    full_shape = ast.full_shape
    first_upcasted = len(full_shape)-ki.upcasted
    # if there's no reduce, this is first_upcasted
    first_reduce = [x!=y for x,y in zip(ast.src[0].arg.st.shape[:first_upcasted]+(0,), full_shape[:first_upcasted]+(1,))].index(True)
    local_loads = [x for x in ast.lazyops if x.op is BufferOps.LOAD and x.arg.idx == -1]
    # NOTE: this is taking the first one...there may be subtlelies here with multireduces
    group_for_reduces = sum([x!=y for x,y in zip(
      local_loads[0].arg.st.shape[first_reduce:first_upcasted], ast.src[0].arg.st.shape[first_reduce:first_upcasted])]) if local_loads else 0
    global_dims = first_reduce-ki.local_dims

    if opts.has_local:
      if ki.dont_use_locals:
        assert ki.local_dims == 0, "can't use locals if there's no local dims"
        self.idxs = get_grouped_dims("idx", full_shape[:global_dims], opts.global_max, reverse=True)
      else:
        # define indexes for GPU-like execution
        self.idxs = get_grouped_dims("gidx", full_shape[:global_dims], opts.global_max, reverse=True) + \
                    get_grouped_dims("lidx", full_shape[global_dims:first_reduce+group_for_reduces], opts.local_max)
    else:
      # all loops are RANGES
      self.idxs = [UOp(UOps.RANGE, dtypes.bigint, (UOp.const(dtypes.bigint, 0), variable_to_uop(g)), (i, False))
                   for i,g in enumerate(full_shape[:first_reduce])]

    # reduce loops
    self.idxs += [UOp(UOps.RANGE, dtypes.bigint, (UOp.const(dtypes.bigint, 0), variable_to_uop(g)), (i, True))
      for i,g in enumerate(full_shape[first_reduce+group_for_reduces:first_upcasted], start=first_reduce+group_for_reduces)]

    # upcast loops
    for i,g in enumerate(full_shape[first_upcasted:], start=first_upcasted):
      assert isinstance(g, int), "needs to be int to upcast/unroll"
      self.idxs.append(UOp(UOps.EXPAND, dtypes.bigint, tuple(UOp.const(dtypes.bigint, j) for j in range(0, g)), ((i,g),)))

    # late indexes (group for reduce)
    self.ridxs = self.idxs[:]
    for a in range(first_reduce, first_reduce+group_for_reduces):
      self.ridxs[a] = UOp(UOps.RANGE, dtypes.bigint, (UOp.const(dtypes.bigint, 0), variable_to_uop(full_shape[a])), (1000+a, True))

    self.uop_cache: Dict[LazyOp, UOp] = {}
    return self.to_uop(ast)

  def to_uop(self, x:LazyOp) -> UOp:
    if uop:=self.uop_cache.get(x, None): return uop
    ret = self._to_uop(x)
    self.uop_cache[x] = ret
    return ret

  def _to_uop(self, x:LazyOp) -> UOp:
    if x.op in BufferOps:
      idx, valid = st_to_uops(x.arg.st, self.ridxs if x.op is BufferOps.LOAD and x.arg.idx == -1 else self.idxs,
        x.arg.dtype.base if isinstance(x.arg.dtype, ImageDType) and (not isinstance(x.arg, MemBuffer) or x.arg.idx == -1) else x.arg.dtype)
      # TODO: check has_valid in UPat, not here
      has_valid = valid.op is not UOps.CONST or valid.arg is not True
      if x.op is BufferOps.CONST:
        dtype = x.arg.dtype.base if isinstance(x.arg.dtype, ImageDType) else x.arg.dtype
        return valid.alu(TernaryOps.WHERE, UOp.const(dtype, x.arg.val), UOp.const(dtype, 0))
      if x.arg.idx < 0:
        buf = UOp(UOps.DEFINE_LOCAL, PtrDType(x.arg.dtype.base if isinstance(x.arg.dtype, ImageDType) else x.arg.dtype),
                  arg=(f"temp{-x.arg.idx}", x.arg.st.real_size()))
      else:
        buf = UOp(UOps.DEFINE_GLOBAL, x.arg.dtype if isinstance(x.arg.dtype, ImageDType) else PtrDType(x.arg.dtype), (),
                  (x.arg.idx, x.arg.idx < self.output_count))
      if x.op is BufferOps.LOAD:
        barrier = (UOp(UOps.BARRIER, None, (self.to_uop(x.src[0]),)),) if len(x.src) else ()
        return UOp(UOps.LOAD, x.arg.dtype.scalar(), (buf, idx) + ((valid, UOp.const(x.arg.dtype.scalar(), 0)) if has_valid else ()) + barrier)
      # NOTE: only store the local reduceop in the first thread
      if x.arg.idx != -1:
        for oidx, ridx in zip(self.idxs, self.ridxs):
          if oidx != ridx: valid = valid * oidx.eq(0)
        has_valid = valid.op is not UOps.CONST or valid.arg is not True
      return UOp(UOps.STORE, None, (buf, idx, self.to_uop(x.src[0])) + ((valid,) if has_valid else ()))

    in_uops = tuple(self.to_uop(y) for y in x.src)
    if x.op is MetaOps.KERNEL: return UOp(UOps.SINK, src=in_uops)
    if x.op is UnaryOps.CAST: return UOp(UOps.CAST, x.arg.scalar(), in_uops)
    if x.op is UnaryOps.BITCAST: return UOp(UOps.BITCAST, x.arg.scalar(), in_uops)
    if x.op in ReduceOps:
      dtype = x.dtype.base if isinstance(x.dtype, ImageDType) else x.dtype
      if x.op is ReduceOps.WMMA:
<<<<<<< HEAD
        wmma_sz, upcast_axis, con_sz = x.arg[4], x.arg[6], x.arg[4][0]
=======
        upcast_axis = x.arg[-2]
        wmma_sz = [prod(x[1] for x in l) for l in upcast_axis]
>>>>>>> 73fda023
        ret = UOp(UOps.WMMA, dtype=dtype.vec(wmma_sz[2]), src=(
          UOp(UOps.CONTRACT, dtype=cast(DType, in_uops[0].dtype).vec(wmma_sz[0]), src=(in_uops[0],), arg=upcast_axis[0]),
          UOp(UOps.CONTRACT, dtype=cast(DType, in_uops[1].dtype).vec(wmma_sz[1]), src=(in_uops[1],), arg=upcast_axis[1]),
          UOp.const(dtype.vec(wmma_sz[2]), 0.0)), arg=x.arg)
        if x.arg[5] == "CLANG":
          def vec(i, sz):
            return UOp(UOps.VECTORIZE, dtype.vec(sz), tuple(UOp(UOps.GEP, dtype, (ret,), j + i * sz) for j in range(sz)), arg=(upcast_axis[2],))
          return UOp(UOps.EXPAND, dtype, tuple(vec(i, con_sz) for i in range(con_sz)), arg=upcast_axis[2],)
        return UOp(UOps.EXPAND, dtype, tuple(UOp(UOps.GEP, dtype, (ret,), i) for i in range(wmma_sz[2])), arg=upcast_axis[2])
      # NOTE: always using ridxs is fine here
      return UOp(UOps.REDUCE, dtype, (in_uops[0],) + tuple(self.ridxs[i] for i in x.arg), x.op)
    return in_uops[0].alu(x.op, *in_uops[1:])

def lazyop_to_uop(ast:LazyOp, opts:Renderer) -> UOp: return IndependentLowerer().lower(ast, opts)<|MERGE_RESOLUTION|>--- conflicted
+++ resolved
@@ -172,21 +172,18 @@
     if x.op in ReduceOps:
       dtype = x.dtype.base if isinstance(x.dtype, ImageDType) else x.dtype
       if x.op is ReduceOps.WMMA:
-<<<<<<< HEAD
-        wmma_sz, upcast_axis, con_sz = x.arg[4], x.arg[6], x.arg[4][0]
-=======
-        upcast_axis = x.arg[-2]
-        wmma_sz = [prod(x[1] for x in l) for l in upcast_axis]
->>>>>>> 73fda023
+        upcast_axes = x.arg[-2]
+        wmma_sz = [prod(x[1] for x in l) for l in upcast_axes]
         ret = UOp(UOps.WMMA, dtype=dtype.vec(wmma_sz[2]), src=(
-          UOp(UOps.CONTRACT, dtype=cast(DType, in_uops[0].dtype).vec(wmma_sz[0]), src=(in_uops[0],), arg=upcast_axis[0]),
-          UOp(UOps.CONTRACT, dtype=cast(DType, in_uops[1].dtype).vec(wmma_sz[1]), src=(in_uops[1],), arg=upcast_axis[1]),
+          UOp(UOps.CONTRACT, dtype=cast(DType, in_uops[0].dtype).vec(wmma_sz[0]), src=(in_uops[0],), arg=upcast_axes[0]),
+          UOp(UOps.CONTRACT, dtype=cast(DType, in_uops[1].dtype).vec(wmma_sz[1]), src=(in_uops[1],), arg=upcast_axes[1]),
           UOp.const(dtype.vec(wmma_sz[2]), 0.0)), arg=x.arg)
-        if x.arg[5] == "CLANG":
+        if x.arg[4] == "CLANG":
+          con_sz = wmma_sz[1]
           def vec(i, sz):
-            return UOp(UOps.VECTORIZE, dtype.vec(sz), tuple(UOp(UOps.GEP, dtype, (ret,), j + i * sz) for j in range(sz)), arg=(upcast_axis[2],))
-          return UOp(UOps.EXPAND, dtype, tuple(vec(i, con_sz) for i in range(con_sz)), arg=upcast_axis[2],)
-        return UOp(UOps.EXPAND, dtype, tuple(UOp(UOps.GEP, dtype, (ret,), i) for i in range(wmma_sz[2])), arg=upcast_axis[2])
+            return UOp(UOps.VECTORIZE, dtype.vec(sz), tuple(UOp(UOps.GEP, dtype, (ret,), j + i * sz) for j in range(sz)), arg=(upcast_axes[2],))
+          return UOp(UOps.EXPAND, dtype, tuple(vec(i, con_sz) for i in range(con_sz)), arg=upcast_axes[2],)
+        return UOp(UOps.EXPAND, dtype, tuple(UOp(UOps.GEP, dtype, (ret,), i) for i in range(wmma_sz[2])), arg=upcast_axes[2])
       # NOTE: always using ridxs is fine here
       return UOp(UOps.REDUCE, dtype, (in_uops[0],) + tuple(self.ridxs[i] for i in x.arg), x.op)
     return in_uops[0].alu(x.op, *in_uops[1:])
