from typing import cast, Optional, Callable
import itertools, functools, random, math, time, multiprocessing, traceback, signal
from collections import defaultdict
from dataclasses import replace
from tinygrad.ops import UOp, Ops, Variable, sym_infer
from tinygrad.device import Device, Buffer, Compiler
from tinygrad.helpers import prod, flatten, DEBUG, CACHELEVEL, diskcache_get, diskcache_put, getenv, Context, colored, to_function_name
from tinygrad.helpers import IGNORE_BEAM_CACHE, TC_SEARCH_OVER_SHAPE
from tinygrad.dtype import ImageDType, PtrDType
from tinygrad.codegen.kernel import Kernel, Opt, OptOps, KernelOptError
from tinygrad.tensor import Tensor
from tinygrad.engine.realize import CompiledRunner
from tinygrad.renderer import ProgramSpec

actions = [Opt(op=OptOps.UPCAST, axis=axis, arg=amt) for amt in [0,2,3,4,5,7] for axis in range(6)]
actions += [Opt(op=OptOps.UNROLL, axis=axis, arg=amt) for amt in [0,4,7] for axis in range(5)]
actions += [Opt(op=OptOps.LOCAL, axis=axis, arg=amt) for amt in [2,3,4,8,13,16,29] for axis in range(6)]
actions += [Opt(op=OptOps.GROUPTOP, axis=axis, arg=amt) for amt in [13,16,28,29,32,49,64,256] for axis in range(3)]
actions += [Opt(op=OptOps.GROUP, axis=axis, arg=amt) for amt in [0,4,8,16] for axis in range(3)]
if getenv("BEAM_PADTO", 1): actions += [Opt(op=OptOps.PADTO, axis=axis, arg=amt) for amt in [32] for axis in range(7)]
actions += [Opt(op=OptOps.LOCAL, axis=0, arg=32), Opt(op=OptOps.LOCAL, axis=6, arg=2)]
actions += [Opt(op=OptOps.TC, axis=0, arg=(-1, 0))]
actions += [Opt(op=OptOps.TC, axis=axis, arg=(-1, getenv("TC_OPT", 2))) for axis in range(9)] # covers resnet kernels (3 global * 3 reduce)
actions += [Opt(op=OptOps.SWAP, axis=axis_0, arg=axis_1) for axis_0 in range(5) for axis_1 in range(axis_0+1, 5)]
if getenv("NOLOCALS"): actions += [Opt(op=OptOps.NOLOCALS)]

def _get_test_global_size(global_size, max_global_size, var_vals):
  test_global_size, factor = [sym_infer(sz, var_vals) for sz in global_size], 1
  while prod(test_global_size) > max_global_size:
    for j in range(len(global_size)-1,-1,-1):
      if test_global_size[j] > 16:
        test_global_size[j] //= 2
        factor *= 2
        break
  return test_global_size, factor

def _time_program(p:ProgramSpec, lib:bytes, var_vals:dict[Variable, int], rawbufs:list[Buffer], early_stop:Optional[float]=None,
                  max_global_size:Optional[int]=65536, clear_l2=False, cnt=3, name="test") -> list[float]:
  factor = 1
  if p.global_size is not None and max_global_size is not None:
    global_size, factor = _get_test_global_size(p.global_size, max_global_size, var_vals)
    p = replace(p, global_size=global_size)
  try: car = CompiledRunner(p, precompiled=lib)
  except AssertionError: return [math.inf] * cnt
  tms = []
  input_bufs = [rawbufs[i] for i in car.p.globals]
  for _ in range(cnt):
    if clear_l2:
      if hasattr(dev:=Device[p.device], 'invalidate_caches'): dev.invalidate_caches()
      else:
        with Context(DEBUG=0, BEAM=0, CAPTURING=0, TRACK_MATCH_STATS=0): Tensor.ones(1024,1024).contiguous().realize(do_update_stats=False)
    tms.append(cast(float, car(input_bufs, var_vals, wait=True))*factor)
    if early_stop is not None and early_stop < min(tms): break
  return tms

class TimeoutException(Exception): pass
def timeout_handler(signum, frame): raise TimeoutException()

def _try_compile_linearized_w_idx(x:tuple[int,Kernel], compiler:Compiler) -> tuple[int, Optional[tuple[ProgramSpec, bytes, float]]]:
  if hasattr(signal, "alarm"):
    signal.signal(getattr(signal, 'SIGALRM'), timeout_handler)
    # set timeout
    signal.alarm(getenv("BEAM_TIMEOUT_SEC", 10))
  ret = None
  try:
    p = x[1].to_program(name_override="test")
    assert p.uops is not None, "uop list wasn't generated?"
    if len(p.uops) >= getenv("BEAM_UOPS_MAX", 3000) > 0: raise RuntimeError("too many uops")
    st = time.perf_counter()
    prog = compiler.compile(p.src)
    et = time.perf_counter() - st
    ret = (p, prog, et)
  except RuntimeError:
    if DEBUG >= 4: traceback.print_exc()
  except Exception as e:
    if getenv("BEAM_STRICT_MODE"): raise e
  finally:
    if hasattr(signal, "alarm"): signal.alarm(0)
  return x[0], ret

# workers should ignore ctrl c
def _init_worker(): signal.signal(signal.SIGINT, signal.SIG_IGN)

def _ensure_buffer_alloc(bufs:list[Buffer]) -> list[Buffer]: return [buf.ensure_allocated() for buf in bufs]

# *** external API ***

# get (scrap) buffers for timing the linearizer
def bufs_from_lin(lin:Kernel, allocate:bool=True) -> list[Buffer]:
  bufsts: defaultdict[int, list[UOp]] = defaultdict(list)
  for x in lin.bufs:
    if x.src[0].op is Ops.DEFINE_GLOBAL: bufsts[x.src[0].arg].append(x)
  rawbufs: list[Optional[Buffer]] = [None]*len(bufsts)
  for k,lx in bufsts.items():
    buf_size = prod(dtype.shape) if isinstance(dtype:=lx[0].src[0].dtype, ImageDType) else max(y.st_arg.real_size() for y in lx)
    assert isinstance(dtype, (PtrDType, ImageDType))
    if buf_size == 0: buf_size = 1  # create a size 1 buffer if no cell is accessed in kernel. # TODO: remove from kernel input in this case.
    buf_dtype = dtype if isinstance(dtype, ImageDType) else dtype.base
    rawbufs[k] = Buffer(lin.opts.device, buf_size, buf_dtype).allocate() if allocate else Buffer(lin.opts.device, buf_size, buf_dtype)
  assert all(r is not None for r in rawbufs)
  return cast(list[Buffer], rawbufs)

# get dictionary of all possible actions
def get_kernel_actions(lin:Kernel, include_0=True) -> dict[int, Kernel]:
<<<<<<< HEAD
  acted_lins, max_up, max_lcl = {0:lin} if include_0 else {}, getenv("BEAM_UPCAST_MAX", 256), getenv("BEAM_LOCAL_MAX", 1024)
  kernel_actions, tc_actions = [action for action in actions if action.op != OptOps.TC], []

  if len(lin.applied_opts) == 0: # tensor core opts must be first
    for tc_action in [action for action in actions if action.op == OptOps.TC]:
      axis, tc_opt = tc_action.axis, cast(tuple, tc_action.arg)[1]
      tc_actions += [Opt(op=OptOps.TC, axis=axis, arg=(tc_select, tc_opt)) for tc_select,_ in enumerate(lin.opts.tensor_cores)]

  for i,a in enumerate(kernel_actions + tc_actions):
=======
  acted_lins, max_up, max_lcl, kernel_actions = {0:lin} if include_0 else {}, getenv("BEAM_UPCAST_MAX", 256), getenv("BEAM_LOCAL_MAX", 1024), actions

  if TC_SEARCH_OVER_SHAPE and len(lin.applied_opts) == 0: # tensor core opts must be first
    for i, action in enumerate(kernel_actions):
      if action.op == OptOps.TC and (tc_arg := cast(tuple, action.arg))[0] == -1:
        # replace every tc_action with default tc with one tc_action for each available tc
        kernel_actions[i:i+1] = [Opt(op=OptOps.TC, axis=action.axis, arg=(tc_select, tc_arg[1])) for tc_select,_ in enumerate(lin.opts.tensor_cores)]

  for i,a in enumerate(kernel_actions):
>>>>>>> 7eb0d947
    if a.axis is not None and a.op is not OptOps.TC:
      if ((ax:=a.real_axis(lin)) >= lin.shape_len) or (lin.full_shape[ax] == a.arg and Opt(a.op, ax, 0) in actions): continue
    lin2 = lin.copy()
    try:
      lin2.apply_opt(a)
      up, lcl, tc_up = 1, 1, prod(tc.dims)//tc.threads if (tc:=lin2.tensor_core) else 1
      for s,c in zip(lin2.full_shape, lin2.colors()):
        if c in {"magenta", "yellow"}: up *= s
        elif c in {"cyan", "green", "white"}: lcl *= s
      if up//tc_up > max_up or lcl > max_lcl: continue
      acted_lins[i+1] = lin2
    except KernelOptError: pass
  return acted_lins

beam_pool, BEAM_DEBUG = None, getenv("BEAM_DEBUG")
def beam_search(lin:Kernel, rawbufs:list[Buffer], amt:int, allow_test_size=True, disable_cache=IGNORE_BEAM_CACHE.value) -> Kernel:
  global beam_pool
  key = {"ast": lin.ast.key, "amt": amt, "allow_test_size": allow_test_size, "device": lin.opts.device, "suffix": lin.opts.suffix}
  if not disable_cache and CACHELEVEL >= 1 and (val:=diskcache_get("beam_search", key)) is not None:
    ret = lin.copy()
    for o in val[len(lin.applied_opts):]: ret.apply_opt(o)
    return ret

  beam: list[tuple[Kernel, float]] = [(lin, float("inf"))]
  seen_libs = set()

  default_parallel = multiprocessing.cpu_count() if lin.opts.device in {"CUDA", "AMD", "NV", "METAL"} else 0
  if beam_pool is None and (workers := getenv("PARALLEL", default_parallel)):
    beam_pool = multiprocessing.get_context("spawn").Pool(workers, _init_worker, (), getenv("BEAM_MAX_TASKS_PER_CHILD", 16))

  min_progress = getenv("BEAM_MIN_PROGRESS", 0.01)/1e6
  if BEAM_DEBUG: print(f"BEAM_SEARCH:\n{lin.ast}")
  if DEBUG >= 2: print(f"   0.00s:                 from   1 ->   1 actions {lin.colored_shape()}")

  try:
    rawbufs = _ensure_buffer_alloc(rawbufs)
    var_vals: dict[Variable, int] = {k:int(k.vmax+k.vmin)//2 for k in lin.ast.variables()}
    exiting, st = False, time.perf_counter()
    dev = Device[lin.opts.device]
    while not exiting:
      acted_lins: list[Kernel] = flatten([get_kernel_actions(lin, include_0=False).values() for lin,_ in beam])
      timed_lins: list[tuple[Kernel, float]] = []
      _compile_fn = functools.partial(_try_compile_linearized_w_idx, compiler=dev.compiler)
      least_compute_ops = math.inf
      for i,proc in (map(_compile_fn, enumerate(acted_lins)) if beam_pool is None else beam_pool.imap_unordered(_compile_fn, enumerate(acted_lins))):
        if proc is None: continue
        p, lib, compile_et = proc
        if lib in seen_libs: continue
        # filter out kernels that use 1000x more compute than the smallest
        least_compute_ops = min(this_compute_ops:=sym_infer(p.estimates.ops, var_vals), least_compute_ops)
        if least_compute_ops*1000 < this_compute_ops: continue
        seen_libs.add(lib)
        try: tms = _time_program(p, lib, var_vals, rawbufs, early_stop=beam[0][1]*3 if len(beam) else 1.0, clear_l2=hasattr(dev, 'invalidate_caches'))
        except RuntimeError: continue # for runtime issues
        timed_lins.append((acted_lins[i], min(tms)))
        if BEAM_DEBUG > 1: print(f"{time.perf_counter() - st:7.2f}s: {i:5d} {len(cast(list, p.uops)):5d} uops {compile_et*1e6:12.2f} us compile/{timed_lins[-1][1]*1e6:12.2f} us run       {len(timed_lins):4d}/{len(acted_lins):4d}         {timed_lins[-1][0].colored_shape()}")  # noqa: E501
        elif DEBUG >= 2: print(f"\r{time.perf_counter() - st:7.2f}s: {timed_lins[-1][1]*1e6:12.2f} us       {len(timed_lins):4d}/{len(acted_lins):4d}         {timed_lins[-1][0].colored_shape()}\033[K", end="")  # noqa: E501

      # done
      opts = sorted(timed_lins, key=lambda x: x[1])
      exiting = len(opts) == 0 or (opts[0][1] < min_progress) or (len(beam) > 0 and ((beam[0][1]-opts[0][1]) < min_progress))
      if not exiting: beam = opts[:amt]
      elif len(opts) > 0 and opts[0][1] < beam[0][1]: beam = opts[:1]
      if DEBUG >= 2: print(f"\r{time.perf_counter() - st:7.2f}s:", colored(f"{beam[0][1]*1e6:12.2f} us", "green" if exiting else None), f"from {len(acted_lins):3d} -> {len(opts):3d} actions\033[K", beam[0][0].colored_shape())  # noqa: E501
  except KeyboardInterrupt as e:
    if beam_pool is not None: beam_pool.terminate()
    raise e

  if CACHELEVEL >= 1: diskcache_put("beam_search", key, beam[0][0].applied_opts)
  if BEAM_DEBUG: print(f"BEAM_SEARCH: final tm={beam[0][1]*1e6:0.2f} us, applied_opts={beam[0][0].applied_opts}")
  return beam[0][0]

def optimize_local_size(_prg:Callable, global_size:list[int], rawbufs:list[Buffer]) -> list[int]:
  test_rawbuffers = [Buffer(rawbufs[0].device, rawbufs[0].size, rawbufs[0].dtype).allocate(), *rawbufs[1:]] if rawbufs[0] in rawbufs[1:] else rawbufs
  MAX_WORKGROUP = 1024
  local_dims = [[x for x in set([sz, 1, 2, 4, 8, 16, 32, 64, 128, 256, MAX_WORKGROUP]) if x<=sz] for sz in global_size]
  local_sizes = [list(x) for x in itertools.product(*local_dims) if prod(x) <= MAX_WORKGROUP] * 2  # try each valid size twice
  def try_exec(local_size):
    try: return _prg(*[x._buf for x in test_rawbuffers], global_size=[g//l if g%l == 0 else g/l for g,l in zip(global_size, local_size)], local_size=local_size, wait=True)  # noqa: E501
    except Exception: return float('inf')
  ret = min([(try_exec(local_size), local_size) for local_size in random.sample(local_sizes, len(local_sizes))])
  assert not math.isinf(ret[0]), "all optimize_local_size exec failed"
  return ret[1]

def time_linearizer(lin:Kernel, rawbufs:list[Buffer], allow_test_size=True, max_global_size=65536, cnt=3, disable_cache=False, clear_l2=False) -> float:  # noqa: E501
  key = {"ast": lin.ast.key, "opts": str(lin.applied_opts), "allow_test_size": allow_test_size,
         "max_global_size": max_global_size, "clear_l2": clear_l2, "device": lin.opts.device, "suffix": lin.opts.suffix}
  if not disable_cache and CACHELEVEL >= 2 and (val:=diskcache_get("time_linearizer", key)) is not None: return min(val)

  dev = Device[lin.opts.device]
  assert dev.compiler is not None

  rawbufs = _ensure_buffer_alloc(rawbufs)
  var_vals: dict[Variable, int] = {k:int(k.vmax+k.vmin)//2 for k in lin.ast.variables()}
  p = lin.to_program()
  tms = _time_program(p, dev.compiler.compile(p.src), var_vals, rawbufs,
                      max_global_size=max_global_size if allow_test_size else None, clear_l2=clear_l2, cnt=cnt, name=to_function_name(lin.name))

  if CACHELEVEL >= 2: diskcache_put("time_linearizer", key, tms)
  return min(tms)<|MERGE_RESOLUTION|>--- conflicted
+++ resolved
@@ -102,17 +102,6 @@
 
 # get dictionary of all possible actions
 def get_kernel_actions(lin:Kernel, include_0=True) -> dict[int, Kernel]:
-<<<<<<< HEAD
-  acted_lins, max_up, max_lcl = {0:lin} if include_0 else {}, getenv("BEAM_UPCAST_MAX", 256), getenv("BEAM_LOCAL_MAX", 1024)
-  kernel_actions, tc_actions = [action for action in actions if action.op != OptOps.TC], []
-
-  if len(lin.applied_opts) == 0: # tensor core opts must be first
-    for tc_action in [action for action in actions if action.op == OptOps.TC]:
-      axis, tc_opt = tc_action.axis, cast(tuple, tc_action.arg)[1]
-      tc_actions += [Opt(op=OptOps.TC, axis=axis, arg=(tc_select, tc_opt)) for tc_select,_ in enumerate(lin.opts.tensor_cores)]
-
-  for i,a in enumerate(kernel_actions + tc_actions):
-=======
   acted_lins, max_up, max_lcl, kernel_actions = {0:lin} if include_0 else {}, getenv("BEAM_UPCAST_MAX", 256), getenv("BEAM_LOCAL_MAX", 1024), actions
 
   if TC_SEARCH_OVER_SHAPE and len(lin.applied_opts) == 0: # tensor core opts must be first
@@ -122,7 +111,6 @@
         kernel_actions[i:i+1] = [Opt(op=OptOps.TC, axis=action.axis, arg=(tc_select, tc_arg[1])) for tc_select,_ in enumerate(lin.opts.tensor_cores)]
 
   for i,a in enumerate(kernel_actions):
->>>>>>> 7eb0d947
     if a.axis is not None and a.op is not OptOps.TC:
       if ((ax:=a.real_axis(lin)) >= lin.shape_len) or (lin.full_shape[ax] == a.arg and Opt(a.op, ax, 0) in actions): continue
     lin2 = lin.copy()
