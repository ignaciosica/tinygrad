from __future__ import annotations
from typing import Any, Optional, Union, Callable, cast, TYPE_CHECKING, Type, get_args, Sequence
import sys, time, functools, itertools, math, operator, hashlib, os, types, pickle, pathlib, inspect, weakref
from enum import auto, IntEnum, Enum
from dataclasses import dataclass, field
from tinygrad.dtype import ConstType, ImageDType, dtypes, DType, truncate
from tinygrad.helpers import ContextVar, all_int, prod, getenv, all_same, Context, partition, temp, unwrap, T, argfix, Metadata, flatten
from tinygrad.helpers import PICKLE_BUFFERS, dedup, cdiv, cmod
if TYPE_CHECKING:
  from tinygrad.shape.shapetracker import ShapeTracker
  from tinygrad.device import Buffer

# wrapper around IntEnum that preserves Enum.__str__ and makes auto() unique across all FastEnum subclasses
class FastEnum(IntEnum):
  def __str__(self): return Enum.__str__(self)
  @staticmethod
  def _generate_next_value_(_, __, ___, last_values): return 1 + max([0, *last_values, *[max(c) for c in FastEnum.__subclasses__()]])

class SimpleMathTrait:
  # required to implement
  def alu(self:T, arg:Ops, *src) -> T: raise NotImplementedError
  def const_like(self:T, b:ConstLike) -> T: raise NotImplementedError

  # great functions you get!
  def ufix(self, x): return self.const_like(x) if not isinstance(x, MathTrait) else x
  def _binop(self, op, x, reverse): return self.ufix(x).alu(op, self) if reverse else self.alu(op, self.ufix(x))
  def logical_not(self): return self.ne(True)
  def neg(self):
    if (dtype:=getattr(self, 'dtype')) is None: raise TypeError(f"MathTraits __neg__ requires a dtype, {self=}")
    return self.logical_not() if dtype.scalar() == dtypes.bool else self*(-1)
  def add(self, x, reverse=False): return self._binop(Ops.ADD, x, reverse)
  def mul(self, x, reverse=False): return self._binop(Ops.MUL, x, reverse)
  def bitwise_and(self, x, reverse=False): return self._binop(Ops.AND, x, reverse)
  def bitwise_or(self, x, reverse=False): return self._binop(Ops.OR, x, reverse)
  def bitwise_xor(self, x, reverse=False): return self._binop(Ops.XOR, x, reverse)
  def idiv(self, x, reverse=False): return self._binop(Ops.IDIV, x, reverse)
  def mod(self, x, reverse=False): return self._binop(Ops.MOD, x, reverse)
  def sub(self, x, reverse=False): return self.ufix(x).alu(Ops.ADD, -self) if reverse else self.alu(Ops.ADD, self.ufix(-x))
  def div(self, x, reverse=False): return (self.ufix(x)*self.alu(Ops.RECIP)) if reverse else (self*self.ufix(x).alu(Ops.RECIP))

  def __neg__(self): return self.neg()

  def __add__(self, x): return self.add(x)
  def __sub__(self, x): return self.sub(x)
  def __mul__(self, x): return self.mul(x)
  def __truediv__(self, x): return self.div(x)
  def __floordiv__(self, x): return self.idiv(x)  # TODO: idiv is trunc div, not floordiv
  def __mod__(self, x): return self.mod(x)
  def __and__(self, x): return self.bitwise_and(x)
  def __or__(self, x): return self.bitwise_or(x)
  def __xor__(self, x): return self.bitwise_xor(x)

  def __radd__(self, x): return self.add(x, True)
  def __rsub__(self, x): return self.sub(x, True)
  def __rmul__(self, x): return self.mul(x, True)
  def __rtruediv__(self, x): return self.div(x, True)
  def __rfloordiv__(self, x): return self.idiv(x, True)
  def __rand__(self, x): return self.bitwise_and(x, True)
  def __ror__(self, x): return self.bitwise_or(x, True)
  def __rxor__(self, x): return self.bitwise_xor(x, True)
  def __rmod__(self, x): return self.mod(x, True)

  def __lt__(self, x): return self.alu(Ops.CMPLT, self.ufix(x))
  def __gt__(self, x): return self.ufix(x).alu(Ops.CMPLT, self)
  def __ge__(self, x): return (self < x).logical_not()
  def __le__(self, x): return (self > x).logical_not()

  def ne(self, x): return self.alu(Ops.CMPNE, self.ufix(x))
  def eq(self, x): return self.ne(x).logical_not()
  def __ne__(self, x): return self.ne(x)
  # NOTE: __eq__ isn't overridden, and means the same thing as is by default

class MathTrait(SimpleMathTrait):
  # TODO: move to Tensor when new backward is done
  def lshift(self, x, reverse=False): return self._binop(Ops.SHL, x, reverse)
  def rshift(self, x, reverse=False): return self._binop(Ops.SHR, x, reverse)
  def __lshift__(self, x): return self.lshift(x)
  def __rshift__(self, x): return self.rshift(x)
  def __rlshift__(self, x): return self.lshift(x, True)
  def __rrshift__(self, x): return self.rshift(x, True)

  def maximum(self, x): return self.alu(Ops.MAX, self.ufix(x))
  def minimum(self, x): return -(-self).maximum(-x)
  def where(self, x, y):
    if type(self) is type(x): return self.alu(Ops.WHERE, x, x.ufix(y))
    if type(self) is type(y): return self.alu(Ops.WHERE, y.ufix(x), y)
    raise RuntimeError("where needs at least one UOp arg")
  def threefry(self, seed): return self.alu(Ops.THREEFRY, seed)
  def reciprocal(self): return self.alu(Ops.RECIP)
  def sqrt(self): return self.alu(Ops.SQRT)
  def sin(self): return self.alu(Ops.SIN)
  def log2(self): return self.alu(Ops.LOG2)
  def exp2(self): return self.alu(Ops.EXP2)
  def pow(self, x): return self.alu(Ops.POW, self.ufix(x))

# the order of these Ops controls the order of the toposort
class Ops(FastEnum):
  # uops that aren't rendered
  SINK = auto(); CONTIGUOUS = auto(); CONTIGUOUS_BACKWARD = auto(); DETACH = auto(); KERNEL = auto(); UNIQUE = auto() # noqa: E702

  # MetaOps
  COPY = auto(); BUFFER_VIEW = auto() # noqa: E702

  # blocks in linearizer
  BLOCK = auto(); BLOCKSTART = auto(); BLOCKEND = auto(); BLOCKFINAL = auto() # noqa: E702

  # movement ops!
  RESHAPE = auto(); PERMUTE = auto(); EXPAND = auto(); PAD = auto(); SHRINK = auto(); FLIP = auto() # noqa: E702

  # misc ops
  UNROLL = auto(); CONTRACT = auto() # noqa: E702
  VIEW = auto(); DEFINE_GLOBAL = auto(); BUFFER = auto() # noqa: E702
  DEFINE_VAR = auto(); DEFINE_LOCAL = auto(); DEFINE_ACC = auto() # noqa: E702
  VALID = auto(); SPECIAL = auto(); NOOP = auto() # noqa: E702

  # reduce
  REDUCE_AXIS = auto(); REDUCE = auto() # noqa: E702

  # helper ops
  GEP = auto(); VECTORIZE = auto(); CAT = auto(); PTRCAT = auto() # noqa: E702

  # UnaryOps
  CAST = auto(); BITCAST = auto(); EXP2 = auto(); LOG2 = auto(); SIN = auto(); SQRT = auto(); RECIP = auto(); NEG = auto() # noqa: E702

  # load/store before math
  LOAD = auto(); STORE = auto() # noqa: E702

  # early INDEX
  INDEX = auto()

  # math ops
  WMMA = auto()

  # BinaryOps
  ADD = auto(); MUL = auto(); SHL = auto(); SHR = auto(); IDIV = auto(); MAX = auto(); MOD = auto(); CMPLT = auto(); CMPNE = auto() # noqa: E702
  XOR = auto(); OR = auto(); AND = auto(); THREEFRY = auto(); SUB = auto(); FDIV = auto(); POW = auto() # noqa: E702

  # TernaryOps
  WHERE = auto(); MULACC = auto() # noqa: E702

  # assignment ops
  ASSIGN = auto()
  BIND = auto()

  # control flow ops
  BARRIER = auto(); COMMIT = auto(); RANGE = auto(); IF = auto(); ENDRANGE = auto(); ENDIF = auto() # noqa: E702

  # consts last!
  VCONST = auto(); CONST = auto() # noqa: E702

  # device
  DEVICE = auto()
  MULTI = auto()

  # CUSTOMI is inline
  CUSTOM = auto(); CUSTOMI = auto() # noqa: E702
  IGNORE = auto(); FUSE = auto() # noqa: E702

class GroupOp:
  Unary = {Ops.EXP2, Ops.LOG2, Ops.SIN, Ops.SQRT, Ops.RECIP, Ops.NEG}
  Binary = {Ops.ADD, Ops.MUL, Ops.IDIV, Ops.MAX, Ops.MOD, Ops.CMPLT, Ops.CMPNE, Ops.XOR, Ops.SHL, Ops.SHR, Ops.OR, Ops.AND, Ops.THREEFRY,
            Ops.SUB, Ops.FDIV, Ops.POW}
  Ternary = {Ops.WHERE, Ops.MULACC}
  ALU = set.union(Unary, Binary, Ternary)

  Irreducible = {Ops.CONST, Ops.DEFINE_VAR, Ops.SPECIAL, Ops.RANGE}
  Movement = {Ops.RESHAPE, Ops.EXPAND, Ops.PERMUTE, Ops.PAD, Ops.SHRINK, Ops.FLIP}

  Buffer = {Ops.LOAD, Ops.STORE, Ops.VALID, Ops.CONST, Ops.DEFINE_VAR}
  Block = {Ops.BLOCK, Ops.BLOCKEND, Ops.BLOCKSTART}

  # BinaryOps that can be flipped
  Commutative = {Ops.ADD, Ops.MUL, Ops.MAX, Ops.CMPNE, Ops.XOR, Ops.AND, Ops.OR}

  # BinaryOps where f(f(a,b),c) = f(a,f(b,c))
  Associative = {Ops.ADD, Ops.MUL, Ops.AND, Ops.OR, Ops.MAX}

  # BinaryOps that satisfy f(x,x)=x see https://en.wikipedia.org/wiki/Idempotence
  Idempotent = {Ops.OR, Ops.AND, Ops.MAX}

  # do not preserve f(0) = 0
  UnsafePad = {Ops.RECIP, Ops.LOG2, Ops.EXP2, Ops.IDIV, Ops.POW}

  Meta = {Ops.COPY, Ops.BUFFER_VIEW}

  All = set(Ops)

# some BUFFER ops can be processed with only a view
view_supported_devices = {"LLVM", "CPU", "CUDA", "NV", "AMD", "METAL", "QCOM", "DSP", "DISK"}

# https://en.wikipedia.org/wiki/Identity_element
def identity_element(op:Ops, dt:DType) -> ConstType: return dtypes.as_const({Ops.ADD:0, Ops.MUL:1, Ops.MAX:dtypes.min(dt)}[op], dt)

def can_pad(u:UOp, edges:dict[UOp, None], cache:dict[UOp, None]) -> bool:
  if u.op in GroupOp.UnsafePad: return False
  if u in edges or u in cache: return True
  cache[u] = None
  return all(can_pad(x.base, edges, cache) for x in u.src)

# With True as the default, this matches the old symbolic behavior
def resolve(x:UOp|bool, default:bool=True):
  if isinstance(x, bool): return x
  assert x.dtype == dtypes.bool, "UOp in resolve must be bool"
  # NOTE: generating the text for the exception is expensive, so we do this
  return bool(sx.vmin) if (sx:=x.simplify()).vmin == sx.vmax else default

# smax/smin are replacements for max/min that preserve symbolic
def _suop(lst, uop_fxn, python_fxn):
  uops, nums = partition(lst, lambda x: isinstance(x, UOp))
  return ssimplify(functools.reduce(uop_fxn, uops + ([python_fxn(nums)] if nums else [])))
def smax(*lst): return _suop(argfix(*lst), UOp.maximum, max)
def smin(*lst): return _suop(argfix(*lst), UOp.minimum, min)
def srender(x) -> str: return x.render() if isinstance(x, UOp) else str(x)

def ssimplify(uop): return uop.ssimplify() if isinstance(uop, UOp) else uop
def sym_infer(uop: Union[UOp, int], var_vals: dict[UOp, int]) -> int: return uop.sym_infer(var_vals) if isinstance(uop, UOp) else uop

# used for UOp and UPat
def pretty_print(x:Any, rep:Callable, srcfn=lambda x: x.src, cache=None, d=0)->str:
  def dfs(x:Any, cache:dict):
    for s in srcfn(x) or []:
      cache.setdefault(s, [len(cache), 0, False])[1] += 1
      if cache[s][1] == 1: dfs(s, cache)
  if cache is None: dfs(x, cache:={})
  if (cx:=cache.setdefault(x, [0,0,False]))[2]: return f"{' '*d} x{cx[0]}"
  cx[2], srcs = True, ('None' if srcfn(x) is None else ''.join(f'\n{pretty_print(s, rep, srcfn, cache, d+2)},' for s in srcfn(x)))
  return f"{' '*d}{f'x{cx[0]}:=' * (cx[1]>1)}{rep(x)}" % srcs

class UOpMetaClass(type):
  ucache:dict[tuple, weakref.ReferenceType[UOp]] = {}
  def __call__(cls, op:Ops, dtype:DType=dtypes.void, src:tuple[UOp,...]=tuple(), arg:Any=None, _buffer:Buffer|None=None):
    if (wret:=UOpMetaClass.ucache.get(key:=(op, dtype, src, arg), None)) is not None and (ret:=wret()) is not None: return ret
    UOpMetaClass.ucache[key] = ref = weakref.ref(created:=super().__call__(*key))
    for s in src: s.children.add(ref)
    # NOTE: this value is set by pickle when pickling a realized tensor
    if _buffer is not None:
      assert op is Ops.BUFFER, f"trying to set Buffer {_buffer} for {op}"
      buffers[created] = _buffer
    return created

# some uops map to other stuff
buffers:weakref.WeakKeyDictionary[UOp, Buffer] = weakref.WeakKeyDictionary() # this maps BUFFER uops to their device Buffers
all_metadata:weakref.WeakKeyDictionary[UOp, Metadata] = weakref.WeakKeyDictionary() # TODO: should this be here?

# NOTE: this should be frozen, but frozen is slower
@dataclass(eq=False, slots=True)
class UOp(MathTrait, metaclass=UOpMetaClass):
  op:Ops
  dtype:DType = dtypes.void
  src:tuple[UOp, ...] = tuple()
  arg:Any = None
  children:set[weakref.ref[UOp]] = field(default_factory=set)
  def __del__(self):
    if self.op is Ops.BUFFER and (buffer:=buffers.get(self)) is not None: buffer.ref(-1)
    if (ref:=UOpMetaClass.ucache.get(k:=(self.op, self.dtype, self.src, self.arg))) is not None:
      for s in self.src: s.children.discard(ref)
      del UOpMetaClass.ucache[k]
  def __reduce__(self):
    args = [self.op, self.dtype, self.src, self.arg]
    if self.op is Ops.BUFFER and self.realized is not None and PICKLE_BUFFERS: args.append(self.realized)
    return UOp, tuple(args)
  def replace(self, **kwargs) -> UOp:
    new_args = (kwargs.pop("op", self.op), kwargs.pop("dtype", self.dtype), kwargs.pop("src", self.src), kwargs.pop("arg", self.arg))
    assert len(kwargs) == 0, f"unused kwargs in replace {list(kwargs)}"
    if (self.op, self.dtype, self.src, self.arg) == new_args: return self
    return UOp(*new_args)
  @functools.cached_property
  def key(self) -> bytes:
    return hashlib.sha256(str((self.op, self.dtype, self.arg)).encode() + b"".join([s.key for s in self.src])).digest()
  def __repr__(self): return pretty_print(self, lambda x: f"{type(self).__name__}({x.op}, {x.dtype}, arg={x.argstr()}, src=(%s))")
  def argstr(self): return f'({", ".join(map(str, self.arg))})' if self.op is Ops.REDUCE_AXIS else repr(self.arg)

  @functools.cached_property
  def parents(self:UOp) -> dict[UOp, None]:
    ret = {s:None for s in self.src}
    for s in self.src: ret.update(s.parents)
    return ret
  @property
  def sparents(self:UOp) -> dict[UOp, None]: return {self:None, **self.parents}

  def toposort(self, gate:Callable|None=None) -> dict[UOp, None]:
    ret: dict[UOp, None] = {}
    stack: list[tuple[UOp, bool]] = [(self, False)] # each stack entry is (node, visited_flag)
    while stack:
      node, visited = stack.pop()
      if node in ret: continue
      if not visited:
        if gate is None or gate(node):
          stack.append((node, True))  # push node back on stack to process after its parents
          for parent in reversed(node.src): stack.append((parent, False)) # push parents on the stack
      else: ret[node] = None # second time i'm seeing this node, add it to returned toposort
    return ret

  # returns map of UOps to their children in the graph rooted by self
  def get_children_map(self) -> dict[UOp, dict[UOp, None]]:
    ret: dict[UOp, dict[UOp, None]] = {}
    for u in self.toposort():
      ret[u] = {}
      for s in u.src: ret[s][u] = None
    return ret

  @functools.cached_property
  def tuplize(self:UOp) -> tuple:
    return (self.op.value, self.arg, self.dtype,)+tuple([x.tuplize for x in self.src])

  # *** uop shape stuff ***

  @functools.cached_property
  def st(self) -> ShapeTracker|None:
    # VIEW and MovementOps define a new ShapeTracker from the arg
    if self.op is Ops.VIEW: return self.arg
    if self.op in GroupOp.Movement: return unwrap(self.src[0].st).mop(self.op, self.arg)
    # BufferOps and ASSIGN flow ShapeTracker from a direct edge
    if self.op in GroupOp.Buffer: return views[0] if (views:=[x.st for x in self.src if x.op is Ops.VIEW]) else None
    if self.op is Ops.ASSIGN: return self.src[0].st

    from tinygrad.shape.shapetracker import ShapeTracker
    # BUFFER/BUFFER_VIEW and KERNEL only have a size
    if self.op in {Ops.BUFFER, Ops.BUFFER_VIEW}: return ShapeTracker.from_shape((self.size,))
    if self.op is Ops.KERNEL: return ShapeTracker.from_shape((self.arg.ast.size,))

    # otherwise we get the shape from sources
    if not (src_sts := [x.st for x in self.src if x.st is not None]): return None
    assert all_same([x.shape for x in src_sts]), f"UOp sources must have the same shape {self} {[x.shape for x in src_sts]}"
    match self.op:
      case Ops.MULTI: shape = tuple(sum(y.shape[a] for y in self.real_lbs) if a == self.axis else s for a,s in enumerate(self.real_lbs[0].shape))
      case Ops.BITCAST:
        shape = src_sts[0].shape
        if self.dtype.itemsize != (input_sz:=self.src[0].dtype.itemsize): shape = shape[:-1]+((shape[-1]*input_sz) // self.dtype.itemsize,)
      case Ops.REDUCE_AXIS | Ops.WMMA: shape = src_sts[0].reduce(self.axis_arg)
      case _: shape = src_sts[0].shape
    return ShapeTracker.from_shape(shape)

  @functools.cached_property
  def full_shape(self) -> tuple[sint, ...]:
    if self.op is Ops.VIEW: return self.shape
    # NOTE: if a parent doesn't have st its full_shape is empty
    parent_shapes = [x.full_shape for x in self.src]
    return tuple(smax(x) for x in zip(*[x for x in parent_shapes if x != ()]))
  @property
  def shape(self) -> tuple[sint, ...]: return unwrap(self.st).shape
  @property
  def size(self) -> int: return self.arg[0] if self.op is Ops.BUFFER_VIEW else self.arg if self.op is Ops.BUFFER else unwrap(self.st).size

  # *** uop evaluation ***

  def simplify(self):
    # late import!
    from tinygrad.codegen.symbolic import symbolic
    with Context(TRACK_MATCH_STATS=0):
      return graph_rewrite(self, symbolic)
  def ssimplify(self) -> Union[UOp, ConstType]: return ret.arg if (ret:=self.simplify()).op is Ops.CONST else ret
  def _eval(self, dtype, expected_type:Type[T]) -> T:
    assert self.dtype in dtype, f"eval with wrong dtype {self}"
    vmin, vmax = (simple_self:=self.simplify())._min_max
    if vmin != vmax: raise ValueError(f"eval failed to be a single number, range is {vmin} to {vmax} in {simple_self.render()}")
    assert isinstance(vmin, expected_type), f"vmin is wrong dtype {type(vmin)} != {expected_type}"
    return vmin
  def __bool__(self): return self._eval((dtypes.bool,), bool)
  def __int__(self): return self._eval(dtypes.ints, int)
  def __float__(self): return self._eval(dtypes.floats, float)
  def substitute(self, dvars:dict[UOp, UOp], name:str|None=None):
    if len(dvars) == 0: return self
    with Context(TRACK_MATCH_STATS=(0 if name is None else TRACK_MATCH_STATS.value)):
      return graph_rewrite(self, _substitute, dvars, bottom_up=True, name=name)

  # *** uop syntactic sugar ***

  @property
  def st_arg(self) -> ShapeTracker:
    assert self.op in GroupOp.Buffer, f"st_arg called on {self.op}"
    return unwrap(self.st)
  @property
  def axis_arg(self) -> tuple[int, ...]:
    assert self.op in {Ops.REDUCE_AXIS, Ops.WMMA}, f"axis_arg called on {self.op}"
    ret = self.arg[1] if self.op is Ops.REDUCE_AXIS else self.arg[7]
    assert isinstance(ret, tuple) and all(isinstance(x, int) for x in ret), f"axis_arg trying to return {ret}"
    return ret
  def sink(self, *srcs:UOp|None, **kwargs): return UOp(Ops.SINK, dtypes.void, (self,)+tuple([x for x in srcs if x is not None]), **kwargs)
  def detach(self): return UOp(Ops.DETACH, self.dtype, (self,))
  def index(self, idx:UOp, valid:UOp|None=None): return UOp(Ops.INDEX, self.dtype, (self,idx,valid) if valid is not None else (self,idx))
  def const_like(self, b:ConstLike):
    # constants can optionally have a DEVICE source
    if self._device is None: return UOp.const(self.dtype, b)
    if isinstance(self.device, tuple): return UOp.multi(*[UOp.metaop(Ops.CONST, self.shape, self.dtype, d, b) for d in self.device], axis=None)
    return UOp.metaop(Ops.CONST, self.shape, self.dtype, self.device, b)
  def broadcast(self, count:int):
    assert self.dtype.count == 1
    if count == 1: return self
    return UOp(Ops.VECTORIZE, self.dtype.vec(count), (self,)*count)
  def cast(self, dtype:DType):
    if self.dtype == dtype: return self
    return UOp(Ops.CAST, dtype, (self,))
  def cast_vec(self, dtype:DType): return UOp(Ops.CAST, dtype.vec(self.dtype.count), (self,))
  def bitcast(self, dtype:DType): return UOp(Ops.BITCAST, dtype, (self,))
  def gep(self, i:Union[tuple[int, ...], int]):
    if isinstance(i, tuple) and len(i) == 1: return self.gep(i[0])
    if isinstance(i, int):
      # NOTE: these are just shortcuts to not have to create and fold later
      if self.op is Ops.VECTORIZE: return self.src[i]
      if self.op is Ops.VCONST: return UOp.const(self.dtype.scalar(), self.arg[i])
      if self.op is Ops.CONST: return UOp.const(self.dtype.scalar(), self.arg)
      i = (i,)
    return UOp(Ops.GEP, self.dtype.scalar().vec(len(i)) if len(i) > 1 else self.dtype.scalar(), (self,), i)
  def load(self, *src:UOp, **kwargs):
    if 'dtype' not in kwargs: kwargs['dtype'] = self.dtype.base
    return UOp(Ops.LOAD, src=(self,)+src, **kwargs)
  def store(self, *src:UOp, **kwargs): return UOp(Ops.STORE, dtypes.void, (self,)+src, **kwargs)
  def alu(self, arg, *src:UOp):
    out_dtype = (self, *src)[-1].dtype
    if arg in {Ops.CMPLT, Ops.CMPNE}: out_dtype = dtypes.bool.vec(out_dtype.count) if out_dtype.count > 1 else dtypes.bool
    return UOp(arg, out_dtype, (self,)+src)
  @staticmethod
  def const(dtype:DType, b:ConstLike):
    if isinstance(b, UOp): return b.unbind()[0] if b.op is Ops.BIND else b
    if isinstance(b, tuple) and all_same(b): b = b[0]  # doesn't have to be a VCONST if they are all the same
    return UOp(Ops.VCONST if isinstance(b, tuple) else Ops.CONST, dtype, arg=dtypes.as_const(b, dtype))
  def valid(self, st:ShapeTracker):
    assert self.op in {Ops.CONST, Ops.DEFINE_VAR}, f"can only create VALID from a constant, got {self.op}"
    from tinygrad.shape.shapetracker import ShapeTracker
    # NOTE: only VALID has a masked ShapeTracker, the CONST operands are unmasked
    unmasked_st = ShapeTracker.from_shape(()).reshape((1,)*len(st.shape)).expand(st.shape).to_uop()
    return UOp(Ops.VALID, dtypes.bool, (st.to_uop(),)).where(self.replace(src=(unmasked_st,)), UOp.const(self.dtype, 0).replace(src=(unmasked_st,)))
  @staticmethod
  def range(dtype:DType, end:sint, idx:int): return UOp(Ops.RANGE, dtype=dtype, src=(sint_to_uop(end),), arg=idx)
  def r(self, op:Ops, axis:tuple[int, ...]):
    axis = tuple(sorted([x for x in axis if resolve(self.shape[x] != 1)]))
    return self if len(axis) == 0 else UOp(Ops.REDUCE_AXIS, self.dtype, (self,), (op, axis))
  def assign(self, x:UOp): return UOp(Ops.ASSIGN, self.dtype, (self,x))
<<<<<<< HEAD
  def barrier(self): return UOp(Ops.BARRIER, dtypes.void, (self,))
  def reduce(self, *src:UOp, **kwargs): return UOp(Ops.REDUCE, self.dtype, src=(self,)+src, **kwargs)
=======
  def reduce(self, *src:UOp, **kwargs): return UOp(Ops.REDUCE, kwargs.pop('dtype', self.dtype), src=(self,)+src, **kwargs)
>>>>>>> 3890a242
  def contiguous(self): return self.alu(Ops.CONTIGUOUS)
  def contiguous_backward(self): return self.alu(Ops.CONTIGUOUS_BACKWARD)
  def fuse(self): return self.alu(Ops.FUSE)

  # *** from MultiLazyBuffer ***

  def multi(self, *more:UOp, axis:int|None, real:tuple[bool,...]|None=None):
    parents = (self,)+more
    assert all_same([x.dtype for x in parents]), "multi parents must have the same dtype"
    return UOp(Ops.MULTI, self.dtype, parents, (axis, real if real is not None else (True,)*len(parents)))

  @property
  def bounds(self):
    if self.axis is None: raise RuntimeError("bounds is not defined when axis is None")
    return tuple(itertools.pairwise(itertools.accumulate([lb.shape[self.axis] for lb in self.src], initial=0)))

  @functools.cached_property
  def axis(self) -> Optional[int]:
    if self.op is Ops.MULTI: return self.arg[0]
    # NOTE: they all have to share an axis, we always choose [-1]
    if self.op in GroupOp.ALU: return axes[-1] if (axes := dedup([x.axis for x in self.src if x.axis is not None])) else None
    src_axis = self.src[0].axis
    if self.op is Ops.REDUCE_AXIS: return None if src_axis is not None and src_axis in self.arg[1] else src_axis
    if self.op is Ops.RESHAPE:
      if src_axis is None: return None
      arg_acc:list[sint] = list(itertools.accumulate(self.arg, operator.mul, initial=1))
      # new_axis is the last one that preserves prod(prior to new_axis) and must not move items between shards
      # TODO: what to do about shrinking to self.shape[self.axis]==1 len(self.real_lbs)==1?
      return len(arg_acc) - arg_acc[::-1].index(prod(self.src[0].shape[:src_axis])) - 1
    if self.op is Ops.PERMUTE: return self.arg.index(src_axis) if src_axis is not None else None
    return src_axis

  @property
  def real(self):
    assert self.op is Ops.MULTI
    return self.arg[1]

  @property
  def real_lbs(self): return [lb for lb,r in zip(self.src, self.real) if r]

  def shard(self, devices:tuple[str, ...], axis:Optional[int]=None) -> UOp:
    lbs = [self.copy_to_device(d) for d in devices]
    if axis is not None:
      if self.shape[axis] % len(devices) != 0: raise RuntimeError(f"multi axis uneven: {self.shape[axis]=} {axis=} {len(devices)=}")
      # NOTE: this works for both even shards and uneven shards
      sz = self.shape[axis] // len(devices)
      sizes = [max(0, min(sz, self.shape[axis] - sz*i)) for i in range(len(devices))]
      lbs = [lb.shrink(tuple((0,s) if i != axis else (off,off+sz) for i,s in enumerate(self.shape)))
        for lb,sz,off in zip(lbs, sizes, itertools.accumulate(sizes, initial=0))]
    return UOp.multi(*lbs, axis=axis)

  # *** from LazyBuffer ***

  @staticmethod
  def metaop(op:Ops, shape:tuple[sint, ...], dtype:DType, device:str, arg=None) -> UOp:
    from tinygrad.shape.shapetracker import ShapeTracker
    # Tensor const is CONST(VIEW(DEVICE)) -> RESHAPE -> EXPAND
    if op is Ops.CONST:
      assert isinstance(arg, get_args(ConstType)), f"trying to create CONST with {arg=}"
      return UOp.const(dtype, unwrap(arg)).replace(src=(UOp(Ops.VIEW, dtypes.void, (UOp(Ops.DEVICE, arg=device),),
                 ShapeTracker.from_shape(())),)).reshape((1,)*len(shape)).expand(shape)
    # Tensor variable binding is BIND(VAR(VIEW(DEVICE)), CONST(VIEW(DEVICE)))
    assert op is Ops.BIND, f"unknown op {op}"
    var, val = arg.unbind()
    return var.replace(src=(UOp(Ops.VIEW, dtypes.void, (UOp(Ops.DEVICE, arg=device),), ShapeTracker.from_shape(shape)),)).bind(val)
  def copy_to_device(self, device:str|tuple[str, ...], clone:bool=False): return UOp(Ops.COPY, self.dtype, (self, UOp(Ops.DEVICE, arg=device)), clone)
  def clone(self) -> UOp: return self.copy_to_device(self.device, clone=True)
  @property
  def metadata(self) -> tuple[Metadata, ...]|Metadata|None: return self.arg.metadata if self.op is Ops.KERNEL else all_metadata.get(self, None)

  # *** uop movement ops ***

  @property
  def base(self) -> UOp:
    if (self.op is Ops.VIEW and len(self.src) != 0) or self.op in GroupOp.Movement: return self.src[0].base
    return self
  def view(self, new_st:ShapeTracker) -> UOp: return UOp(Ops.VIEW, self.dtype, (self.base,), new_st)

  def _mop(self, op:Ops, arg):
    ret = UOp(op, self.dtype, (self,), arg)
    if self.st == ret.st: return self  # ignore NOOPs, also check ret.st
    return ret

  def reshape(self, arg:tuple[sint, ...]): return self._mop(Ops.RESHAPE, arg)
  def pad(self, arg:tuple[tuple[sint, sint], ...]): return self._mop(Ops.PAD, arg)
  def expand(self, arg:tuple[sint, ...]): return self._mop(Ops.EXPAND, arg)
  def permute(self, arg:tuple[sint, ...]): return self._mop(Ops.PERMUTE, arg)
  def shrink(self, arg:tuple[tuple[sint, sint], ...]): return self._mop(Ops.SHRINK, arg)
  def flip(self, arg:tuple[bool, ...]): return self._mop(Ops.FLIP, arg)

  # *** uop UNIQUE ***

  # TODO: use this in Buffer
  unique_num = itertools.count(0)
  @staticmethod
  def unique(): return UOp(Ops.UNIQUE, arg=next(UOp.unique_num))

  # *** uop Buffer stuff ***

  @staticmethod
  def new_buffer(device:str, size:int, dtype:DType): return UOp(Ops.BUFFER, dtype, (UOp(Ops.DEVICE, arg=device), UOp.unique()), size)
  @property
  def device(self) -> str|tuple[str, ...]: return cast(str|tuple[str, ...], unwrap(self._device))
  @functools.cached_property
  def _device(self) -> Optional[str|tuple[str, ...]]:
    if self.op is Ops.DEVICE: return self.arg
    if self.op is Ops.MULTI: return tuple(cast(str, x.device) for x in self.src)
    if self.op is Ops.COPY:
      if len(self.src) > 2: return tuple(cast(str, x.device) for x in self.src[1:])
      return self.src[1].device
    return dsrcs[0]._device if len(dsrcs:=[x for x in self.src if x._device is not None]) != 0 else None
  @property
  def buf_uop(self) -> UOp:
    if self.op is Ops.BUFFER: return self
    assert self.op is Ops.ASSIGN, f"must be ASSIGN {self.op}"
    return self.src[0].base
  @property
  def buffer(self) -> Buffer:
    if self is not self.base:
      assert unwrap(self.st).contiguous, "VIEW only works here if it's contiguous"
      return self.src[0].buffer
    assert self.op is Ops.BUFFER, f"must be BUFFER {self.op}"
    if (cret:=buffers.get(self)) is not None: return cret
    from tinygrad.device import Buffer
    assert isinstance(self.device, str), f"buffer not supported on multi {self.device}"
    buffers[self] = ret = Buffer(self.device, self.size, self.dtype if isinstance(self.dtype, ImageDType) else self.dtype.base)
    ret.ref(1)
    return ret
  @property
  def realized(self) -> Optional[Buffer]: return self.buffer if self.op is Ops.BUFFER and self.buffer.is_allocated() else None
  @property
  def is_realized(self) -> bool:
    return all(x.base.realized is not None for x in self.base.real_lbs) if self.base.op is Ops.MULTI else self.base.realized is not None

  # *** uop Variable stuff ***

  @staticmethod
  def variable(name:str, min_val:ConstType, max_val:ConstType, dtype:DType=dtypes.int):
    assert not isinstance(min_val, UOp) and not isinstance(max_val, UOp), f"can't create Variable {name} with {min_val}/{max_val}"
    return UOp(Ops.DEFINE_VAR, dtype, arg=(name, min_val, max_val))
  @property
  def expr(self):
    assert self.op is Ops.DEFINE_VAR, f"op is {self.op}, need DEFINE_VAR"
    return self.arg[0]
  def bind(self, val:int):
    assert self.op is Ops.DEFINE_VAR, f"op is {self.op}, need DEFINE_VAR"
    assert self.arg[1] <= val and val <= self.arg[2], f"bind {val} not in range [{self.arg[1]}, {self.arg[2]}]"
    return UOp(Ops.BIND, self.dtype, (self, self.const_like(val)))
  def unbind(self) -> tuple[Variable, int]:
    assert self.op is Ops.BIND and self.src[0].op is Ops.DEFINE_VAR and self.src[1].op is Ops.CONST, f"can't unbind {self}"
    return self.src[0], self.src[1].arg
  @property
  def val(self) -> int: return self.unbind()[1]
  def vars(self) -> set[UOp]:
    bound_vars = set([x for x in self.toposort() if x.op is Ops.BIND and x.src[0].op is Ops.DEFINE_VAR])
    bound_var_base = set(x.src[0] for x in bound_vars)
    all_vars = set([x for x in self.toposort() if x.op is Ops.DEFINE_VAR])
    return bound_vars.union(set([x for x in all_vars if x not in bound_var_base]))
  def variables(self) -> list[Variable]:
    st_vars: list[set[Variable]] = [x.st_arg.vars() for x in self.toposort() if x.op in GroupOp.Buffer]
    return sorted(set.union(*st_vars, [x.unbind()[0] if x.op is not Ops.DEFINE_VAR else x for x in self.vars()]), key=lambda v: v.arg)

  # *** uop symbolic stuff ***

  def is_increasing(self:UOp) -> bool:
    # is f a monotonically increasing function regards its input
    if self.op in GroupOp.Irreducible: return True
    if self.op is Ops.ADD: return self.src[0].is_increasing() and self.src[1].is_increasing()
    if self.op in (Ops.MUL, Ops.IDIV) and self.src[1].op is Ops.CONST and self.src[1].arg >= 0: return self.src[0].is_increasing()
    return False  # False if not sure
  def const_factor(self) -> int:
    """largest known int that divides self"""
    if self.op is Ops.CONST: return self.arg
    if self.op is Ops.VCONST: return math.gcd(*self.arg)
    if self.op is Ops.ADD: return math.gcd(self.src[0].const_factor(), self.src[1].const_factor())
    if self.op is Ops.MUL: return self.src[0].arg if self.src[0].op is Ops.CONST else self.src[1].arg if self.src[1].op is Ops.CONST else 1
    return 1
  def divides(self, v:int) -> UOp|None:
    if v==1: return self
    if self.op is Ops.CONST: return self.const_like(self.arg//v) if self.arg%v == 0 else None
    if self.op is Ops.VCONST: return self.const_like(tuple(x//v for x in self.arg)) if all(x%v == 0 for x in self.arg) else None
    if self.op is Ops.ADD: return d0+d1 if (d0:=self.src[0].divides(v)) is not None and (d1:=self.src[1].divides(v)) is not None else None
    if self.op is Ops.MUL:
      if (d0:=self.src[0].divides(v)) is not None: return d0 * self.src[1]
      if (d1:=self.src[1].divides(v)) is not None: return self.src[0] * d1
    return None # generic None if we aren't sure
  @property
  def vmin(self) -> ConstType: return self._min_max[0]
  @property
  def vmax(self) -> ConstType: return self._min_max[1]
  @functools.cached_property
  def _min_max(self) -> tuple[ConstType, ConstType]:
    if self.op in GroupOp.Binary and not dtypes.is_float(self.dtype):
      (s0_vmin, s0_vmax), (s1_vmin, s1_vmax) = self.src[0]._min_max, self.src[1]._min_max
      if self.op is Ops.ADD: return s0_vmin+s1_vmin, s0_vmax+s1_vmax
      if self.op is Ops.SUB: return s0_vmin-s1_vmax, s0_vmax-s1_vmin
      if self.op is Ops.AND and s1_vmin == s1_vmax and s0_vmin >= 0 and s1_vmin >= 0: return min(0, s0_vmin), min(s0_vmax, s1_vmax)
      if self.op is Ops.MUL: return min(vals:=(s0_vmin*s1_vmin, s0_vmin*s1_vmax, s0_vmax*s1_vmin, s0_vmax*s1_vmax)), max(vals)
      # SHL/SHR on consts only
      if self.op is Ops.SHL and s1_vmin == s1_vmax and all_int(t:=(s0_vmin, s0_vmax, s1_vmin)): return t[0] << t[2], t[1] << t[2]
      if self.op is Ops.SHR and s1_vmin == s1_vmax and all_int(t:=(s0_vmin, s0_vmax, s1_vmin)): return t[0] >> t[2], t[1] >> t[2]
      if self.op is Ops.MOD and s1_vmin > 0:
        return (0, s1_vmax-1) if s0_vmin >= 0 else (-(s1_vmax-1), s1_vmax-1)
      if self.op is Ops.IDIV:
        assert isinstance(s0_vmin, int) and isinstance(s0_vmax, int) and isinstance(s1_vmin, int) and isinstance(s1_vmax, int)
        if (c:=s1_vmin) == s1_vmax:  # s1 is a const
          if c > 0: return cdiv(s0_vmin, c), cdiv(s0_vmax, c)
          if c < 0: return cdiv(s0_vmax, c), cdiv(s0_vmin, c)
        # don't know exact bounds, but know the sign
        if (s0_vmax <= 0 and s1_vmax < 0) or (s0_vmin >= 0 and s1_vmin > 0): return 0, dtypes.max(self.dtype)
        if (s0_vmax <= 0 and s1_vmin > 0) or (s0_vmin >= 0 and s1_vmax < 0): return dtypes.min(self.dtype), 0
      if self.op is Ops.MAX: return max(s0_vmin, s1_vmin), max(s0_vmax, s1_vmax)
      if self.op is Ops.CMPLT: return (s0_vmax<s1_vmin, s0_vmin<s1_vmax)
      if self.op is Ops.CMPNE: return ((s0_vmax < s1_vmin) or (s1_vmax < s0_vmin), not (s0_vmin == s0_vmax == s1_vmin == s1_vmax))
      if self.dtype == dtypes.bool:
        if self.op is Ops.OR: return s0_vmin or s1_vmin, s0_vmax or s1_vmax
        if self.op is Ops.AND: return s0_vmin and s1_vmin, s0_vmax and s1_vmax
    # float has NAN issue and we use explicit NAN in transcendental
    if self.op is Ops.WHERE and dtypes.is_int(self.dtype): return min(self.src[1].vmin, self.src[2].vmin), max(self.src[1].vmax, self.src[2].vmax)
    # NOTE: returned UOp is assumed to be CONST
    if self.op is Ops.DEFINE_VAR and self.arg: return self.arg[1], self.arg[2]
    if self.op is Ops.RANGE: return 0, (self.src[0]-1).vmax
    if self.op is Ops.BIND: return self.src[0]._min_max # ignore the bound value
    if self.op in {Ops.UNROLL, Ops.VECTORIZE}: return min(x.vmin for x in self.src), max(x.vmax for x in self.src)
    # TODO: Ops.SPECIAL is Ops.DEFINE_VAR
    if self.op is Ops.SPECIAL: return 0, self.arg[1]-1 if isinstance(self.arg[1], int) else self.arg[1].vmax
    if self.op is Ops.CONST: return self.arg, self.arg
    if self.op is Ops.VCONST: return (min(self.arg), max(self.arg))
    if self.op is Ops.CAST: return max(dtypes.min(self.dtype), self.src[0].vmin), min(self.src[0].vmax, dtypes.max(self.dtype))
    return dtypes.min(self.dtype), dtypes.max(self.dtype)

  @functools.cached_property
  def _sym_fxn(self):
    sself = self.simplify()
    varnames = tuple(x.arg[0] for x in sself.toposort() if x.op is Ops.DEFINE_VAR)
    # TODO: sanitize varnames, or don't use naked eval while staying fast
    return eval("lambda "+','.join(varnames)+": "+sself.render()), varnames  # pylint: disable=eval-used

  def sym_infer(self, var_vals:dict[UOp, int]):
    fxn, varnames = self._sym_fxn
    return fxn(**{k.arg[0]:v for k,v in var_vals.items() if k.arg[0] in varnames})

  def render(self, simplify=True) -> str:
    ret = graph_rewrite(self.simplify() if simplify else self, renderer)
    return ret.arg if ret.op is Ops.NOOP else str(ret)

@dataclass(frozen=True)
class KernelInfo:
  name: str = "test"            # name of the kernel
  local_dims: int = 0           # number of local dimensions  (this is remapping RANGE to SPECIAL)
  upcasted: int = 0             # count that are upcasted     (this is remapping RANGE to UNROLL)
  dont_use_locals: bool = False # don't use local indexing

# ******** ops in python ********

def safe_exp2(x):
  try: return 2 ** x
  except OverflowError: return math.inf

def safe_pow(x, y):
  try: return math.nan if isinstance(p:=pow(x, y), complex) else p
  except ZeroDivisionError: return math.inf
  except ValueError: return math.inf if x > 0 else -math.inf

python_alu: dict[Ops, Callable]  = {
  Ops.LOG2: lambda x: math.log2(x) if x > 0 else -math.inf if x == 0 else math.nan, Ops.EXP2: safe_exp2,
  Ops.SQRT: lambda x: math.sqrt(x) if x >= 0 else math.nan, Ops.RECIP: lambda x: 1/x if x != 0 else math.copysign(math.inf, x),
  Ops.SIN: lambda x: math.sin(x) if not math.isinf(x) else math.nan, Ops.POW: safe_pow,
  Ops.NEG: operator.neg, Ops.ADD: operator.add, Ops.SUB: operator.sub, Ops.MUL: operator.mul, Ops.CMPNE: operator.ne, Ops.CMPLT: operator.lt,
  Ops.XOR: operator.xor, Ops.OR: operator.or_, Ops.AND: operator.and_, Ops.SHR: operator.rshift, Ops.SHL: operator.lshift, Ops.MAX: max,
  Ops.MOD: cmod, Ops.IDIV: cdiv, Ops.MULACC: lambda x,y,z: (x*y)+z, Ops.WHERE: lambda x,y,z: y if x else z}

def exec_alu(op:Ops, dtype:DType, operands, truncate_output=True):
  if dtype.count > 1:
    return tuple([exec_alu(op, dtype.scalar(), [x[i] if isinstance(x, tuple) else x for x in operands]) for i in range(dtype.count)])
  alu = python_alu[op](*operands)
  return truncate.get(dtype, lambda x: x)(alu) if truncate_output else alu

# ***** uop helpers *****

def print_uops(uops:list[UOp]):
  for i,u in enumerate(uops):
    formatted_parents = [(uops.index(x) if x.op is not Ops.CONST else f"{x.arg}") if x in uops else "--" for x in u.src]
    print(f"{i:4d} {str(u.op):20s}: {str(u.dtype):30s} " f"{str(formatted_parents):32s} {u.arg}")

# ***** pattern matcher *****

def get_location() -> tuple[str, int]:
  frm = sys._getframe(1)
  # skip over ops.py (unless there's nothing but ops.py)
  while pathlib.Path(frm.f_code.co_filename).name == "ops.py" and frm.f_back is not None and not frm.f_back.f_code.co_filename.startswith("<frozen"):
    frm = frm.f_back
  return frm.f_code.co_filename, frm.f_lineno

@functools.cache
def lines(fn) -> list[str]:
  with open(fn) as f: return f.readlines()

class UPat(MathTrait):
  __slots__ = ("op", "dtype", "arg", "name", "src")
  def __init__(self, op:Optional[Union[Ops, tuple[Ops, ...], set[Ops]]]=None, dtype:Optional[Union[DType, tuple[DType, ...]]]=None,
               src:Optional[Union[tuple[UPat, ...], list[UPat], UPat]]=None, arg:Any=None,
               name:Optional[str]=None, allow_any_len:bool=False, custom_early_reject:Optional[set[Ops]]=None, location=None):
    assert op is None or isinstance(op, (Ops, tuple, set)), "op must be Ops or tuple of Ops"
    self.op: Optional[tuple[Ops, ...]] = (op,) if isinstance(op, Ops) else (tuple(op) if isinstance(op, set) else op)
    self.dtype: Optional[tuple[DType, ...]] = (dtype,) if isinstance(dtype, DType) else dtype
    self.arg, self.name, self._in_src, self.custom_early_reject = arg, name, src, custom_early_reject
    self.src: Any = None
    assert self.name != "ctx", "UPat can't be named ctx"
    assert dtype is None or isinstance(dtype, DType) or all(isinstance(x, DType) for x in dtype), f"invalid dtype {dtype}"

    # try all permutations if it's a list
    if isinstance(src, list): self.src = list(itertools.permutations(src)) if not all_same(src) else [tuple(src)]
    # only one if it's a tuple
    elif isinstance(src, tuple): self.src = [src]
    # repeat if it's a UPat
    elif isinstance(src, UPat): self.src = [itertools.repeat(src)]

    self.strict_length = not (allow_any_len or isinstance(src, UPat) or src is None)
    self.required_len: int = 0 if isinstance(src, UPat) or src is None else len(src)
    self.location = location or get_location()

    if custom_early_reject is not None: self.early_reject = custom_early_reject
    else:
      upat_match = [src] if isinstance(src, UPat) else ([] if src is None else self.src[0])
      self.early_reject = {pp.op[0] for pp in upat_match if pp.op is not None and len(pp.op) == 1}

  def __reduce__(self):
    return UPat, (self.op, self.dtype, self._in_src, self.arg, self.name, not self.strict_length, self.custom_early_reject, self.location)
  def named(self, name:str): return UPat(self.op, self.dtype, self._in_src, self.arg, name, not self.strict_length, self.custom_early_reject)

  @staticmethod
  def any(*src): return UPatAny(src=src)
  def or_casted(self, name:str|None=None): return UPat.any(self if name is None else self.named(name), UPat(Ops.CAST, name=name, src=(self,)))

  @staticmethod
  @functools.cache
  def var(name:Optional[str]=None, dtype:Optional[Union[DType, tuple[DType, ...]]]=None): return UPat(dtype=dtype, name=name)
  @staticmethod
  @functools.cache
  def cvar(name:Optional[str]=None, dtype:Optional[DType]=None, vec=True): return UPat((Ops.CONST,Ops.VCONST) if vec else Ops.CONST, dtype, name=name)
  @staticmethod
  def const(dtype:Optional[Union[DType, tuple[DType, ...]]], b:ConstType): return UPat(Ops.CONST, dtype=dtype, arg=b)

  # copied from UOp
  def index(self, idx:UPat, valid:Optional[UPat]=None): return UPat(Ops.INDEX, self.dtype, (self,idx,valid) if valid is not None else (self,idx))
  def view(self, st=None, **kwargs): return UPat(Ops.VIEW, self.dtype, (self,), st, **kwargs)
  def cast(self, dtype=None, **kwargs): return UPat(Ops.CAST, dtype, (self,), **kwargs)
  def bitcast(self, dtype=None): return UPat(Ops.BITCAST, dtype, (self,))
  def gep(self, i:int|None=None, **kwargs): return UPat(Ops.GEP, None, (self,), (i,) if i is not None else None, **kwargs)
  def load(self, *src:UPat, **kwargs): return UPat(Ops.LOAD, src=(self,)+src, **kwargs)
  def store(self, *src:UPat, **kwargs): return UPat(Ops.STORE, dtypes.void, (self,)+src, **kwargs)
  def assign(self, x:UPat, **kwargs): return UPat(Ops.ASSIGN, self.dtype, (self,x), **kwargs)
  def reduce(self, *src:UPat, **kwargs): return UPat(Ops.REDUCE, self.dtype, src=(self,)+src, **kwargs)
  def barrier(self): return UPat(Ops.BARRIER, dtypes.void, (self,))
  def fuse(self): return self.alu(Ops.FUSE)
  def or_broadcasted(self, **kwargs): return UPat.any(self, UPat(Ops.VECTORIZE, self.dtype, src=self, **kwargs))

  def const_like(self, b:ConstLike): return UPat.const(self.dtype, cast(ConstType, b))
  def alu(self, op:Ops, *src:UPat):
    asrc = (self,)+src
    return UPat(op, dtypes.bool if op in {Ops.CMPLT, Ops.CMPNE} else asrc[-1].dtype, list(asrc) if op in GroupOp.Commutative else asrc)

  def printable(self:UPat) -> str:
    try: return lines(self.location[0])[self.location[1]-1].strip()
    except FileNotFoundError: return "<missing>"

  def __repr__(self):
    def rep(x):
      form = "UPat(%s, %s, name=%s, dtype=%s, allow_any_len=%s, src=%s)"
      return form % (None if x.op is None else ('(%s)'%', '.join(map(str, x.op))), x.arg, repr(x.name),
        set(x.dtype) if x.dtype else None, not x.strict_length, "[%s]" if x.src and len(x.src)>1 else ("(%s)" if x.src else "%s"))
    return pretty_print(self, rep, srcfn=lambda x:None if x.src is None else [next(x.src[0])] if isinstance(x.src[0], itertools.repeat) else x.src[0])

  def match(self:UPat, uop:UOp, store:dict[str, UOp]) -> list[dict[str, UOp]]:
    if (self.op is not None and uop.op not in self.op) or \
       (self.name is not None and store.setdefault(self.name, uop) is not uop) or \
       (self.dtype is not None and uop.dtype not in self.dtype and uop.dtype.scalar() not in self.dtype) or \
       (self.arg is not None and self.arg != uop.arg) or \
       (len(uop.src) < self.required_len) or \
       (self.strict_length and len(uop.src) != self.required_len): return []
    if self.src is None: return [store]
    res: list[dict[str, UOp]] = []
    for vp in self.src:
      stores, new_stores = [store.copy()], []
      for uu, vv in zip(uop.src, vp):
        for s in stores: new_stores.extend(vv.match(uu, s))
        stores, new_stores = new_stores, []
      res.extend(stores)
    return res

class UPatAny(UPat):
  def match(self:UPat, uop:UOp, store:dict[str, UOp]) -> list[dict[str, UOp]]:
    matches = [x.match(uop, store.copy()) for x in self.src[0]]
    return flatten([x for x in matches if x is not None])

def deconstruct_function(fxn:Callable) -> tuple:
  new_globals = {k:v for k,v in fxn.__globals__.items() if k in fxn.__code__.co_names}
  for co in fxn.__code__.co_consts:
    if isinstance(co, types.CodeType): new_globals.update({k:v for k,v in fxn.__globals__.items() if k in co.co_names})
  # NOTE: optional round trip through pickle!
  assert fxn.__closure__ is None, "closures are not supported in pattern matchers"
  ret = fxn.__code__, new_globals, fxn.__name__, fxn.__defaults__
  return pickle.loads(pickle.dumps(ret)) if getenv("TEST_PICKLE") else ret

@functools.cache
def upat_interpret(p:UPat, fxn:Callable) -> Callable:
  real_fxn = types.FunctionType(*deconstruct_function(fxn))
  if 'ctx' in inspect.signature(real_fxn).parameters:
    def universal_match(uop, ctx):
      for match in p.match(uop, {}):
        if (ret:=real_fxn(ctx=ctx, **match)) is not None: return ret  # pylint: disable=not-callable
      return None
  else:
    def universal_match(uop, _):
      for match in p.match(uop, {}):
        if (ret:=real_fxn(**match)) is not None: return ret  # pylint: disable=not-callable
      return None
  return universal_match

class PatternMatcher:
  def __init__(self, patterns:Sequence[tuple[UPat, Callable|tuple]], compiled=bool(getenv("UPAT_COMPILE", 1))):
    if compiled: from tinygrad.upat import upat_compile
    # if this comes from a pickle, we reconstruct the lambda functions here
    self.patterns:list[tuple[UPat, Callable]] = [(p,types.FunctionType(*fxn) if isinstance(fxn, tuple) else fxn) for p,fxn in patterns]
    # NOTE: use of DefaultDict here is very dangerous! all keys will live for the lifetime of the PatternMatcher!
    self.pdict: dict[Ops, list[tuple[UPat, Callable, set]]] = {}
    # uop is required, arg is optional
    for p,fxn in self.patterns:
      assert p.op is not None
      if compiled and (match:=upat_compile(p, fxn)) is not None: pass # pylint: disable=E0606
      else: match = upat_interpret(p, fxn)
      for uop in p.op: self.pdict.setdefault(uop, []).append((p, match, p.early_reject))

  def __reduce__(self): return PatternMatcher, ([(x,deconstruct_function(fxn) if fxn.__name__ == "<lambda>" else fxn) for x,fxn in self.patterns],)

  @functools.cache  # pylint: disable=method-cache-max-size-none
  def __add__(self, more:PatternMatcher): return PatternMatcher(self.patterns+more.patterns)

  def rewrite(self, uop:UOp, ctx=None) -> UOp|None:
    ler = {u.op for u in uop.src}
    for _,match,early_reject in self.pdict.get(uop.op, []):
      if not early_reject.issubset(ler): continue
      if (ret:=match(uop, ctx)) is not None: return ret
    return None

# *** tracking pattern matcher ***

TRACK_MATCH_STATS = ContextVar("TRACK_MATCH_STATS", 2 if getenv("VIZ") else 0)
match_stats:dict[UPat, list[Union[int, float]]] = dict()
@dataclass(frozen=True)
class TrackedGraphRewrite:
  loc: tuple[str, int]                                                                       # location that called graph_rewrite
  sink: UOp                                                                                  # the sink input to graph_rewrite
  bottom_up: bool
  matches: list[tuple[UOp, UOp, UPat]]                                                       # before+after of all the matches
  name: str|None
  depth: int
tracked_keys:list[Any] = []
tracked_ctxs:list[list[TrackedGraphRewrite]] = []
_name_cnt:dict[str, int] = {}
def track_rewrites(named=False, name_fxn:Callable|None=None):
  def _decorator(func):
    def __wrapper(self, *args, **kwargs):
      if TRACK_MATCH_STATS >= 2:
        if (count_names:=(named or name_fxn)): _name_cnt[func.__name__] = _name_cnt.get(func.__name__, 0)+1
        tracked_keys.append(f"{func.__name__}_{_name_cnt[func.__name__]}" if count_names else self)
        tracked_ctxs.append([])
      ret = func(self, *args, **kwargs)
      if TRACK_MATCH_STATS >= 2 and name_fxn is not None: tracked_keys[-1] = f"{name_fxn(ret)} n{_name_cnt[func.__name__]}"
      return ret
    return __wrapper
  return _decorator

active_rewrites:list[TrackedGraphRewrite] = []
def track_matches(func):
  def _track_func(*args, **kwargs):
    if tracking:=(TRACK_MATCH_STATS >= 2 and tracked_ctxs):
      loc = ((frm:=sys._getframe(1)).f_code.co_filename, frm.f_lineno)
      depth = len(active_rewrites)
      tracked_ctxs[-1].append(ctx:=TrackedGraphRewrite(loc, args[0], kwargs.get("bottom_up", False),[], kwargs.get("name", None), depth))
      active_rewrites.append(ctx)
    ret = func(*args, **kwargs)
    if tracking: active_rewrites.pop()
    return ret
  return _track_func

class TrackedPatternMatcher(PatternMatcher):
  def rewrite(self, uop:UOp, ctx=None) -> UOp|None:
    ret = None
    ler = {u.op for u in uop.src}
    for p,match,early_reject in self.pdict.get(uop.op, []):
      if p not in match_stats: match_stats[p] = [0,0,0.0,0.0]
      st = time.perf_counter()
      if not early_reject.issubset(ler):
        match_stats[p][2] += time.perf_counter()-st
        continue
      match_stats[p][1] += 1
      if (ret:=match(uop, ctx)) is not None:
        match_stats[p][0] += 1
        match_stats[p][3] += (et:=time.perf_counter()-st)
        if TRACK_MATCH_STATS >= 3: print(f"{et*1e6:7.2f} us -- ", p.printable())
        if TRACK_MATCH_STATS >= 2 and isinstance(ret, UOp) and active_rewrites: active_rewrites[-1].matches.append((uop, ret, p))
        return ret
      match_stats[p][2] += time.perf_counter()-st
    return None

if TRACK_MATCH_STATS:
  PatternMatcher = TrackedPatternMatcher  # type: ignore
  import atexit
  @atexit.register
  def print_match_stats():
    if TRACK_MATCH_STATS >= 2:
      with open(fn:=temp("rewrites.pkl", append_user=True), "wb") as f:
        print(f"rewrote {len(tracked_ctxs)} graphs and matched {sum(len(r.matches) for x in tracked_ctxs for r in x)} times, saved to {fn}")
        with Context(PICKLE_BUFFERS=0): pickle.dump((tracked_keys, tracked_ctxs), f)
    if getenv("VIZ"): launch_viz("VIZ", temp("rewrites.pkl", append_user=True))
    if getenv("PRINT_MATCH_STATS", 1):
      ret = [0,0,0.0,0.0]
      for k,v in sorted(list(match_stats.items()), key=lambda x: x[1][2]+x[1][3]):
        loc_str = f"{k.location[0].split('/')[-1]}:{k.location[1]}"
        if v[1] != 0: print(f"{v[0]:6d} / {v[1]:7d} -- {v[3]*1000.:9.2f} / {(v[2]+v[3])*1000.:9.2f} ms -- {loc_str:20s}", k.printable())
        ret = [x+y for x,y in zip(ret, v)]
      print(f"{ret[0]:6d} / {ret[1]:7d} -- {ret[3]*1000.:9.2f} / {(ret[2]+ret[3])*1000.:9.2f} ms -- TOTAL")

def launch_viz(env_str:str, data:str):
  os.environ[env_str] = "0"
  os.environ[f"{env_str}_DATA"] = data
  if not int(os.getenv("VIZ", "0")) and not int(os.getenv("PROFILE", "0")):
    args = ['--kernels', getenv("VIZ_DATA", "")] if getenv("VIZ_DATA", "") else []
    args += ['--profile', getenv("PROFILE_DATA", "")] if getenv("PROFILE_DATA", "") else []
    os.execv(sys.executable, [sys.executable] + [os.path.join(os.path.dirname(__file__), ".", "viz", "serve.py")] + args)

# *** simple graph rewrite engine ***

class RewriteContext:
  def __init__(self, pm, ctx=None):
    self.pm: PatternMatcher = pm
    self.ctx = ctx
    self.replace: dict[UOp, UOp] = {}
  def top_down_rewrite(self, n:UOp) -> UOp:
    if (rn := self.replace.get(n)) is not None: return rn
    new_src = tuple([self.top_down_rewrite(x) for x in n.src])
    new_n = self.pm.rewrite(n, self.ctx) if new_src == n.src else UOp(n.op, n.dtype, new_src, n.arg)
    self.replace[n] = ret = n if new_n is None else self.top_down_rewrite(new_n)
    return ret
  def bottom_up_rewrite(self, n:UOp) -> UOp:
    if (rn := self.replace.get(n)) is not None: return rn
    new_n: UOp|None = n
    while new_n is not None: last_n, new_n = new_n, self.pm.rewrite(new_n, self.ctx)
    new_src = tuple([self.bottom_up_rewrite(x) for x in last_n.src])
    self.replace[n] = ret = last_n if new_src == last_n.src else self.bottom_up_rewrite(UOp(last_n.op, last_n.dtype, new_src, last_n.arg))
    return ret

@track_matches
def graph_rewrite(sink:UOp, pm:PatternMatcher, ctx=None, bottom_up=False, name=None) -> UOp:
  rewrite_ctx = RewriteContext(pm, ctx)
  return rewrite_ctx.bottom_up_rewrite(sink) if bottom_up else rewrite_ctx.top_down_rewrite(sink)

@track_matches
def graph_rewrite_map(sink:UOp, pm:PatternMatcher, ctx=None, bottom_up=False, name=None, input_map:dict[UOp, UOp]|None=None) -> dict[UOp, UOp]:
  rewrite_ctx = RewriteContext(pm, ctx)
  new_map = {k:(rewrite_ctx.bottom_up_rewrite(k) if bottom_up else rewrite_ctx.top_down_rewrite(k)) for k in list(sink.toposort())[::-1]}
  if input_map is not None:
    for k,v in input_map.items(): new_map[k] = new_map.get(v,v)
  return new_map

def sint_to_uop(x:sint, dtype:DType=dtypes.int) -> UOp: return UOp.const(dtype, x) if isinstance(x, int) else x

_substitute = PatternMatcher([(UPat(tuple(Ops), name="x"), lambda ctx,x: ctx.get(x,None))])

# for debug
syms = { Ops.ADD: "+", Ops.SUB: "-", Ops.IDIV: "//", Ops.MOD: "%", Ops.SHL: "<<", Ops.SHR: ">>",
         Ops.MUL: "*", Ops.CMPLT: "<", Ops.CMPNE: "!=", Ops.AND: "&", Ops.OR: "|", Ops.XOR: "^"}
renderer = PatternMatcher([
  (UPat((Ops.DEFINE_VAR, Ops.SPECIAL), name="x"), lambda x: UOp(Ops.NOOP, arg=x.arg[0])),
  (UPat(Ops.RANGE, name="x"), lambda x: UOp(Ops.NOOP, arg=f"ridx{x.arg}")),
  (UPat((Ops.CONST, Ops.VCONST), name="x"), lambda x: UOp(Ops.NOOP, arg=str(x.arg))),
  (UPat(Ops.UNROLL, name="x"), lambda x: UOp(Ops.NOOP, arg=f"UNROLL({x.src[0].arg}, {x.arg})")),
  (UPat(Ops.CAST, name="x"), lambda x: UOp(Ops.NOOP, arg=f"({str(x.dtype)[7:]})({x.src[0].arg})")),
  (UPat(Ops.LOAD), lambda: UOp(Ops.NOOP, arg="load")),
  (UPat(Ops.BIND, src=UPat(Ops.NOOP), name="x"), lambda x: x.src[0]),
  #(UPat(Ops.BIND, src=UPat(Ops.NOOP), name="x"), lambda x: UOp(Ops.NOOP, arg=f"{x.src[0].arg}[={x.src[1].arg}]")),
  (UPat(Ops.NEG, src=UPat(Ops.NOOP), name="x"), lambda x: UOp(Ops.NOOP, arg=f"(-{x.src[0].arg})")),
  (UPat(Ops.MAX, src=UPat(Ops.NOOP), name="x"), lambda x: UOp(Ops.NOOP, arg=f"max({x.src[0].arg}, {x.src[1].arg})")),
  (UPat(Ops.MULACC, src=UPat(Ops.NOOP), name="x"), lambda x: UOp(Ops.NOOP, arg=f"({x.src[0].arg}*{x.src[1].arg}+{x.src[2].arg})")),
  (UPat(Ops.WHERE, src=UPat(Ops.NOOP), name="x"), lambda x: UOp(Ops.NOOP, arg=f"({x.src[1].arg} if {x.src[0].arg} else {x.src[2].arg})")),
  (UPat(GroupOp.ALU, src=UPat(Ops.NOOP), name="x"), lambda x: UOp(Ops.NOOP, arg=f"({x.src[0].arg}{syms[x.op]}{x.src[1].arg})")),
])

# *** what was symbolic.py ***

sint = Union[int, UOp]
Variable = UOp

ConstLike = Union[ConstType, Variable, tuple[ConstType, ...]]<|MERGE_RESOLUTION|>--- conflicted
+++ resolved
@@ -427,12 +427,8 @@
     axis = tuple(sorted([x for x in axis if resolve(self.shape[x] != 1)]))
     return self if len(axis) == 0 else UOp(Ops.REDUCE_AXIS, self.dtype, (self,), (op, axis))
   def assign(self, x:UOp): return UOp(Ops.ASSIGN, self.dtype, (self,x))
-<<<<<<< HEAD
+  def reduce(self, *src:UOp, **kwargs): return UOp(Ops.REDUCE, kwargs.pop('dtype', self.dtype), src=(self,)+src, **kwargs)
   def barrier(self): return UOp(Ops.BARRIER, dtypes.void, (self,))
-  def reduce(self, *src:UOp, **kwargs): return UOp(Ops.REDUCE, self.dtype, src=(self,)+src, **kwargs)
-=======
-  def reduce(self, *src:UOp, **kwargs): return UOp(Ops.REDUCE, kwargs.pop('dtype', self.dtype), src=(self,)+src, **kwargs)
->>>>>>> 3890a242
   def contiguous(self): return self.alu(Ops.CONTIGUOUS)
   def contiguous_backward(self): return self.alu(Ops.CONTIGUOUS_BACKWARD)
   def fuse(self): return self.alu(Ops.FUSE)
