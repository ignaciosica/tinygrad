--- conflicted
+++ resolved
@@ -404,25 +404,17 @@
   extra_matcher = PatternMatcher([
     # cast bfloat16 alus to float
     (UPat(UOps.ALU, arg=TernaryOps.WHERE, src=(UPat.var("b"), UPat.var("x", dtype=dtypes.bfloat16), UPat.var("y", dtype=dtypes.bfloat16))),
-<<<<<<< HEAD
       lambda b,x,y: UOp(UOps.ALU, dtype=dtypes.float, arg=TernaryOps.WHERE, src=(b,x.cast(dtypes.float),y.cast(dtypes.float))).cast(dtypes.bfloat16)),
     (UPat(UOps.ALU, dtype=dtypes.bfloat16, name="x"),
       lambda x: UOp(x.op, dtypes.float, tuple(vv.cast(dtypes.float) for vv in x.src), x.arg).cast(dtypes.bfloat16)),
-    (UPat(UOps.ALU, dtypes.bool, name="b", src=(UPat.var("x", dtype=dtypes.bfloat16), UPat.var("y", dtype=dtypes.bfloat16))),
-      lambda b,x,y: UOp(b.op, dtypes.bool, (x.cast(dtypes.float), y.cast(dtypes.float)), b.arg)),
+    (UPat(UOps.ALU, dtypes.bool, name="alu", src=(UPat.var("x", dtype=dtypes.bfloat16), UPat.var("y", dtype=dtypes.bfloat16))),
+      lambda alu,x,y: UOp(alu.op, dtypes.bool, (x.cast(dtypes.float), y.cast(dtypes.float)), alu.arg)),
     # add float intermediate casting for bfloat16
     (UPat(UOps.CAST, name="x", src=UPat.var("y", dtypes.bfloat16)),lambda x,y: y.cast(dtypes.float).cast(x.dtype) if x.dtype!=dtypes.float else None),
     (UPat(UOps.CAST, dtypes.bfloat16, UPat.var("x")),lambda x: x.cast(dtypes.float).cast(dtypes.bfloat16) if x.dtype!=dtypes.float else None),
     # bfloat16 casting
     (UPat(UOps.CAST, dtype=dtypes.float, src=UPat.var("x", dtype=dtypes.bfloat16)), lambda x: (x.bitcast(dtypes.uint)<<16).bitcast(dtypes.float)),
     (UPat(UOps.CAST, dtype=dtypes.bfloat16, src=UPat.var("x", dtype=dtypes.float)), cast_float_bf16)]) + extra_pm
-=======
-      lambda b,x,y: UOp(UOps.ALU, arg=TernaryOps.WHERE, dtype=dtypes.float, src=(b,x.cast(dtypes.float),y.cast(dtypes.float))).cast(dtypes.bfloat16)),
-    (UPat(UOps.ALU, dtype=dtypes.bfloat16, name="x"),
-      lambda x: UOp(x.op, dtypes.float, tuple(vv.cast(dtypes.float) for vv in x.src), x.arg).cast(dtypes.bfloat16)),
-    (UPat(UOps.ALU, dtypes.bool, name="alu", src=(UPat.var("x", dtype=dtypes.bfloat16), UPat.var("y", dtype=dtypes.bfloat16))),
-      lambda alu,x,y: UOp(alu.op, dtypes.bool, (x.cast(dtypes.float), y.cast(dtypes.float)), alu.arg))]) + extra_pm
->>>>>>> 3989b2cb
 
   def render_vector_prefix(self, dtype:DType) -> str:
     vec, scal = self.render_dtype(dtype), self.render_dtype(dtype.scalar())
@@ -433,24 +425,7 @@
     prefix = ["#define INFINITY (__builtin_inff())","#define NAN (__builtin_nanf(\"\"))","typedef long unsigned int size_t;","#define half _Float16"]
 
     # TODO: add BF16 vec dts
-<<<<<<< HEAD
     if any(uop.dtype == dtypes.bfloat16 for uop in uops): prefix.append("struct hip_bfloat16 { unsigned short data; };")
-=======
-    if any(uop.dtype == dtypes.bfloat16 for uop in uops): prefix.append("""
-struct hip_bfloat16 {
-  unsigned short data;
-  inline __attribute__((device)) hip_bfloat16(float val) {
-    union { float fp32; unsigned int u32; } u = {val};
-    if (~u.u32 & 0x7f800000) { u.u32 += 0x7fff + ((u.u32 >> 16) & 1); } else if (u.u32 & 0xffff) { u.u32 |= 0x10000; }
-    data = (u.u32 >> 16);
-  }
-  inline __attribute__((device)) operator float() const {
-    unsigned int uval = data << 16;
-    return *reinterpret_cast<float*>(&uval);
-  }
-};
-""")
->>>>>>> 3989b2cb
 
     for dtype in dedup(uop.dtype for uop in uops if uop.dtype.count > 1): prefix.append(self.render_vector_prefix(dtype))
 
