--- conflicted
+++ resolved
@@ -248,7 +248,6 @@
 class MetalRenderer(CStyleLanguage):
   device = "METAL"
   shared_max = 32768
-<<<<<<< HEAD
   tensor_cores = [TensorCore(
     dims=(8,8,8),
     threads=[(0,2),(1,2),(1,2),(0,2),(1,2)],
@@ -266,13 +265,8 @@
     # st2_pattern=(((0,0),(1,1),(1,2),(0,2),(1,0)),((0,1),(0,3),(1,3))),
     # st2_pattern=(((0,0),(0,1),(0,2),(0,3)),((0,1),(1,1),(1,2),(1,3))),
     dtype_in=di,dtype_out=do,
-    reduce_axes=[(0,2),(1,2),(2,2)]) for di,do in [(dtypes.float,dtypes.float),(dtypes.half,dtypes.float),(dtypes.half,dtypes.half)]]
-=======
-  tensor_cores = [TensorCore(dims=(8,8,8),threads=[(0,2),(1,4),(0,2),(1,2)],expanded_shape=(2,2,2,2),upcast_axes=([(1,2)],[(1,2)],[(1,2)]),
-    st1_pattern=(((1,1),(0,1),(1,0),(0,3)),((0,0),(0,2),(1,3),(1,2))),st2_pattern=(((0,0),(1,1),(1,2),(0,2),(1,0)),((0,1),(0,3),(1,3))),
-    dtype_in=di,dtype_out=do,reduce_axes=[(0,8)]) for di,do in [(dtypes.float,dtypes.float),(dtypes.half,dtypes.float),(dtypes.half,dtypes.half),
+    reduce_axes=[(0,2),(1,2),(2,2)]) for di,do in [(dtypes.float,dtypes.float),(dtypes.half,dtypes.float),(dtypes.half,dtypes.half),
                                                                 (dtypes.bfloat16,dtypes.float),(dtypes.bfloat16,dtypes.bfloat16)]]
->>>>>>> cf1ec90a
   def __init__(self): self.tensor_cores = MetalRenderer.tensor_cores if hasattr(os, 'uname') and os.uname().machine == "arm64" else []
 
   # language options
