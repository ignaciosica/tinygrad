--- conflicted
+++ resolved
@@ -42,6 +42,7 @@
     assert len(x) == var_dtype.count, f"cast is wrong size {len(x)} != {var_dtype.count}"
     assert self.float4 is not None, "vectorized cast is not supported on this platform"
     return f"{self.float4.replace('float4', self.render_dtype(var_dtype))}" + (f"{{{','.join(x)}}}" if self.device == "CLANG" else f"({','.join(x)})")
+    # return f"{self.float4.replace('float4', self.render_dtype(var_dtype))}" + (f"{{{','.join(x)}}}" if self.device == "CLANG" else f"({','.join(x)})")
 
   # returns a str expression of the const with the given type
   def render_const(self, x:ConstType, dtype:DType) -> str:
@@ -188,19 +189,11 @@
     return self.render_kernel(name, kernel, list(bufs.values()), uops)
 
 def _make_clang_dtype(self, dtype):
-<<<<<<< HEAD
-  return f"typedef {self.render_dtype(dtype.scalar())} {self.render_dtype(dtype)} __attribute__((vector_size({dtype.itemsize})));"
-
-class ClangRenderer(CStyleLanguage):
-  device = "CLANG"
-  supports_float4 = bool(AMX)
-=======
   return f"typedef {self.render_dtype(dtype.scalar())} {self.render_dtype(dtype)} __attribute__((aligned({(sz:=dtype.itemsize)}),vector_size({sz})));"
 
 class ClangRenderer(CStyleLanguage):
   device = "CLANG"
   float4 = "(float4)"
->>>>>>> 81ae9fad
   has_local = False
   global_max = None
 
@@ -209,9 +202,7 @@
   type_map = {dtypes.bool:"_Bool", dtypes.half:"__fp16"}
   code_for_op = {**CStyleLanguage().code_for_op, BinaryOps.MAX: lambda a,b,dtype: f"(({a}>{b})?{a}:{b})"}
 
-<<<<<<< HEAD
   if AMX:
-    float4 = "(float4)"
     tc_types = [(dtype, amx_size//dtype.itemsize) for dtype, amx_size in zip([dtypes.float], [64])]
     tensor_cores = [TensorCore(dims=(sz,sz,sz), threads=[(0,sz),(1,sz)], dtype_in=dtype, dtype_out=dtype) for dtype, sz in tc_types]
 
@@ -223,11 +214,6 @@
   AMX_SET(0);\n  AMX(0, (int *)(&data2), 0ull<<62); AMX(1, (int *)(&data1), 0ull<<62); AMX(12, 0, 0ull); {dtype_in.vec(K*K).name} data = {{0}};
   for(int ridx0 = 0; ridx0 < 16; ridx0++){{ AMX(5, (int *)(&data), 0ull<<62 | (ridx0*4ull)<<56 | ridx0*64ull); }}\n  AMX_SET(1);\n  return data;\n}}"""] # noqa: E501
     return super().render_kernel(function_name, kernel, bufs, uops, macros + prefix)
-=======
-  def render_kernel(self, function_name, kernel, bufs, uops, prefix=None) -> str:
-    prefix = [_make_clang_dtype(self, dtype) for dtype in set(uop.dtype for uop in uops if uop.dtype is not None and uop.dtype.count>1)]
-    return super().render_kernel(function_name, kernel, bufs, uops, prefix)
->>>>>>> 81ae9fad
 
 class OpenCLRenderer(CStyleLanguage):
   device = "GPU"
