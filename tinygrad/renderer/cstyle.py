from typing import Optional, Union, Literal, Callable, cast
import os, math, sys
from collections import defaultdict, Counter
from tinygrad.ops import GroupOp, Ops, UOp, PatternMatcher, UPat
from tinygrad.helpers import strip_parens, getenv, prod, dedup, AMX
from tinygrad.dtype import ImageDType, dtypes, DType, PtrDType
from tinygrad.renderer import Renderer, TensorCore
from tinygrad.codegen.devectorizer import no_vectorized_alu

base_rewrite = PatternMatcher([
  (UPat(Ops.DEFINE_ACC, name="x"), lambda ctx,x: ctx[x.src[0]]),
  (UPat(Ops.ASSIGN, name="x"), lambda ctx,x: f"{ctx[x.src[0]]} = {ctx[x.src[1]]};"),
  (UPat(Ops.IF, name="x"), lambda ctx,x: f"if ({ctx[x.src[0]]}) {{"),
  (UPat((Ops.ENDIF, Ops.ENDRANGE)), lambda ctx: "}"),
  (UPat(Ops.WMMA, name="x"), lambda ctx,x: f"__{x.arg[0]}({ctx[x.src[0]]}, {ctx[x.src[1]]}, {ctx[x.src[2]]})"),
  # r method accesses
  (UPat(Ops.RANGE, name="x"),
   lambda ctx,x: f"for ({ctx.render_dtype(x.dtype)} {ctx[x]} = {ctx[x.src[0]]}; {ctx[x]} < {ctx[x.src[1]]}; {ctx[x]}++) {{"),
  (UPat(Ops.VECTORIZE, name="x"),
   lambda ctx,x: f"{ctx.float4.replace('float4', ctx.render_dtype(x.dtype))}" + \
    (f"{{{','.join([ctx[y] for y in x.src])}}}" if ctx.device in {'CPU', 'DSP'} else f"({','.join([ctx[y] for y in x.src])})")),
  (UPat(Ops.CAST, name="x"), lambda ctx,x:
    f"__builtin_convertvector({ctx[x.src[0]]}, {ctx.render_dtype(x.dtype)})" if x.dtype.count > 1 and not isinstance(x.dtype, PtrDType) else None),
  (UPat(Ops.CAST, name="x"), lambda ctx,x: f"({ctx.render_cast(x.dtype, ctx[x.src[0]])})"),
  (UPat(Ops.BITCAST, name="x"), lambda ctx,x: f"(*(({ctx.buffer_prefix}{ctx.render_dtype(x.dtype)}*)&{ctx[x.src[0]]}))"),
  (UPat(Ops.DEFINE_LOCAL, name="x"), lambda ctx,x: f"{ctx.smem_align}{ctx.smem_prefix}{ctx.render_dtype(x.dtype.base)} {ctx[x]}[{x.dtype.size}];"),
  (UPat(Ops.BARRIER), lambda ctx: ctx.barrier),
  (UPat(Ops.NOOP, name="x"), lambda ctx,x: ctx[x.src[0]]),
  (UPat(Ops.SPECIAL, name="x"), lambda ctx,x: f"{ctx.code_for_workitem[x.arg[0][0]](x.arg[0][-1])}; /* {x.arg[1]} */"),
  # const
  (UPat(Ops.CONST, arg=math.inf, name="x"), lambda ctx, x: f"({ctx.render_cast(x.dtype, ctx.infinity)})"),
  (UPat(Ops.CONST, arg=-math.inf, name="x"), lambda ctx, x: f"({ctx.render_cast(x.dtype, f'-{ctx.infinity}')})"),
  (UPat(Ops.CONST, dtype=dtypes.floats, name="x"), lambda ctx,x: f"({ctx.render_cast(x.dtype, ctx.nan)})" if math.isnan(x.arg) else None),
  (UPat(Ops.CONST, dtype=dtypes.float, name="x"), lambda ctx,x: f"{x.arg}f"),
  (UPat(Ops.CONST, dtype=dtypes.int64, name="x"), lambda ctx,x: f"{x.arg}ll"),
  (UPat(Ops.CONST, dtype=dtypes.uint64, name="x"), lambda ctx,x: f"{x.arg}ull"),
  (UPat(Ops.CONST, dtype=dtypes.uint32, name="x"), lambda ctx,x: f"{x.arg}u"),
  (UPat(Ops.CONST, dtype=dtypes.bool, name="x"), lambda ctx,x: "1" if x.arg else "0"),
  # consts are rendered to larger type and casted
  (UPat(Ops.CONST, (dtypes.bfloat16, dtypes.half), name="x"), lambda ctx,x: f"({ctx.render_cast(x.dtype, f'{x.arg}f')})"),
  (UPat(Ops.CONST, (dtypes.uint8, dtypes.uint16), name="x"), lambda ctx,x: f"({ctx.render_cast(x.dtype, f'{x.arg}u')})"),
  (UPat(Ops.CONST, (dtypes.int8, dtypes.int16), name="x"), lambda ctx,x: f"({ctx.render_cast(x.dtype, x.arg)})"),
  # default const render
  (UPat(Ops.CONST, name="x"), lambda ctx,x: str(x.arg)),
  # new load/store
  (UPat(Ops.INDEX, src=(UPat.var("buf"), UPat.var('idx'))),
   lambda ctx,buf,idx: f"({ctx[buf]}+{strip_parens(ctx[idx]) if idx.arg == Ops.ADD else ctx[idx]})"),
  (UPat(Ops.LOAD, src=(UPat.var('bidx'), UPat.var("var"), UPat.var("gate"))), lambda ctx,bidx,var,gate: f"({ctx[gate]}?*{ctx[bidx]}:{ctx[var]})"),
  (UPat(Ops.LOAD, src=(UPat.var('bidx'),), allow_any_len=True), lambda ctx,bidx: f"*{ctx[bidx]}"),
  (UPat(Ops.STORE, src=(UPat.var('bidx'), UPat.var("var")), allow_any_len=True), lambda ctx,bidx,var: f"*{ctx[bidx]} = {ctx[var]};"),
  # alu/gep
  (UPat(GroupOp.ALU, name="x"), lambda ctx,x: ctx.code_for_op[x.op](
    *([strip_parens(ctx[v]) if v.op == x.op and x.op in {Ops.ADD, Ops.MUL, Ops.XOR} else ctx[v] for v in x.src]), x.dtype)),
  (UPat(Ops.GEP, name="x"), lambda ctx,x: ctx[x.src[0]] + \
    (f"[{x.arg[0]}]" if x.src[0].dtype.count > (8 if ctx.device in {"CUDA", "NV"} else 4) or ctx.device in {'CPU', 'DSP'} else \
     f".{'xyzwabcd'[x.arg[0]]}")),
  # custom passes through with format
  (UPat((Ops.CUSTOM, Ops.CUSTOMI), name="x"), lambda ctx,x: x.arg.format(*[ctx[y] for y in x.src])),
])

extra_pm = PatternMatcher([
  # insert a NOOP before BITCAST to force it to be rendered. not needed on all backends?
  (UPat(Ops.BITCAST, name="x"),
   lambda x: UOp(Ops.BITCAST, x.dtype, (UOp(Ops.NOOP, x.src[0].dtype, x.src),)) if x.src[0].op is not Ops.NOOP else None),
  # rewrite MAX to CMPLT + WHERE (max function is annoying on many cstyle backends)
  (UPat(Ops.MAX, name="m"), lambda m: (m.src[0] < m.src[1]).where(m.src[1], m.src[0])),
  # devectorize any bools
  (UPat((*GroupOp.ALU, Ops.CAST, Ops.BITCAST, Ops.ASSIGN, Ops.INDEX), dtype=dtypes.bool, name="alu"), no_vectorized_alu),
  # CAST (from bool) can't be vectorized
  (UPat(Ops.CAST, src=(UPat(dtype=dtypes.bool),), name="alu"), no_vectorized_alu),
  # WHERE can't be vectorized
  (UPat(Ops.WHERE, name="alu"), no_vectorized_alu),
])

def uops_to_dtypes(uops:list[UOp]) -> list[DType]: return dedup(u.dtype for u in uops if not isinstance(u.dtype, (ImageDType, PtrDType)))

class CStyleLanguage(Renderer):
  kernel_prefix: str = ""
  buffer_prefix: str = ""
  buffer_suffix: str = ""
  smem_align: str = ""
  smem_prefix: str = ""
  smem_prefix_for_cast: bool = True
  arg_int_prefix: str = "const int"
  barrier: str = ""
  code_for_workitem: dict[Union[Literal["g"], Literal["l"], Literal["i"]], Callable] = {}
  extra_args: list[str] = []
  float4: Optional[str] = None
  type_map: dict[DType, str] = {}
  infinity: str = "INFINITY"
  nan: str = "NAN"
  code_for_op: dict = {
    Ops.SQRT: lambda x,dtype: f"sqrt({x})", Ops.RECIP: lambda x,dtype: f"(1/{x})", Ops.NEG: lambda x,dtype: f"-{x}",
    Ops.EXP2: lambda x,dtype: f"exp2({x})", Ops.LOG2: lambda x,dtype: f"log2({x})", Ops.SIN: lambda x,dtype: f"sin({x})",
    Ops.AND: lambda a,b,dtype: f"({a}&{b})", Ops.XOR: lambda a,b,dtype: f"({a}^{b})", Ops.OR: lambda a,b,dtype: f"({a}|{b})",
    Ops.ADD: lambda a,b,dtype: f"({a}+{b})", Ops.SUB: lambda a,b,dtype: f"({a}-{b})", Ops.MUL: lambda a,b,dtype: f"({a}*{b})",
    Ops.MOD: lambda a,b,dtype: f"({a}%{b})", Ops.IDIV: lambda a,b,dtype: f"({a}/{b})", Ops.CMPNE: lambda a,b,dtype: f"({a}!={b})",
    Ops.SHR: lambda a,b,dtype: f"({a}>>{b})", Ops.SHL: lambda a,b,dtype: f"({a}<<{b})", Ops.CMPLT: lambda a,b,dtype: f"({a}<{b})",
    Ops.WHERE: lambda a,b,c,dtype: f"({a}?{b}:{c})" }

  string_rewrite = base_rewrite
  extra_matcher = extra_pm

  def get_kernel_modifier(self, uops:list[UOp]) -> str: return ""
  def render_kernel(self, function_name:str, kernel:list[str], bufs:list[tuple[str,tuple[DType,bool]]], uops:list[UOp], prefix=None) -> str:
    tmp = "const sampler_t smp = CLK_NORMALIZED_COORDS_FALSE | CLK_ADDRESS_CLAMP | CLK_FILTER_NEAREST;\n" if any(isinstance(dtype, ImageDType) for _,(dtype,_) in bufs) else ""  # noqa: E501
    buftypes = [(name, self.render_dtype(dtype, mutable)+self.buffer_suffix if isinstance(dtype, (ImageDType, PtrDType)) else
                self.arg_int_prefix if dtype == dtypes.int else None) for name,(dtype,mutable) in bufs]
    prg = ''.join([f"{self.kernel_prefix}void {self.get_kernel_modifier(uops)}{function_name}(",] +
    [', '.join([f'{t} {name}' for name,t in buftypes] + self.extra_args)] +
    [") {\n" + tmp] + ['\n'.join(kernel), "\n}"])
    return prg if prefix is None else "\n".join(prefix)+f"\n{prg}"

  def render_cast(self, dt:DType, val: str) -> str: return f"({self.render_dtype(dt)})({val})"
  def render_dtype(self, dt:DType, mutable=True) -> str:
    if isinstance(dt, ImageDType): return f"{'write_only' if mutable else 'read_only'} image2d_t"
    if isinstance(dt, PtrDType):
      return (self.smem_prefix if dt.local and self.smem_prefix_for_cast else self.buffer_prefix) + self.render_dtype(dt.base) + "*"
    if dt.count > 1: return self.type_map.get(scalar:=dt.scalar(), scalar.name).replace(" ", "_") + str(dt.count)
    return self.type_map.get(scalar:=dt.scalar(), scalar.name)

  def __getitem__(self, key): return self.r[key]  # hacky helper
  def render(self, uops:list[UOp]) -> str:
    r: dict[UOp, str] = {}
    self.r = r

    child_count = Counter(v for ru in uops for v in ru.src)
    bufs: dict[UOp, tuple[str, tuple[DType, bool]]] = {}
    kernel = []
    depth = 1
    c: defaultdict[str, int] = defaultdict(int)
    name = "test"
    for u in uops:
      if u.op is Ops.NAME:
        name = u.arg
        continue
      if u.op in (Ops.DEFINE_GLOBAL, Ops.DEFINE_VAR):
        r[u] = f"data{u.arg}" if u.op is Ops.DEFINE_GLOBAL else u.arg[0]
        bufs[u] = (r[u], (u.dtype, False))
        continue

      # mark buffers that we store to writable
      if u.op is Ops.STORE:
        for up in u.src[0].toposort:
          if up.op is Ops.DEFINE_GLOBAL: bufs[up] = (bufs[up][0], (bufs[up][1][0], True))

      # naming
      prefix = None
      if u.op is Ops.SPECIAL:
        r[u] = u.arg[0]
      else:
        prefix = {Ops.RANGE: "ridx", Ops.WMMA: "wmma", Ops.DEFINE_LOCAL: "temp", Ops.CONST: "const",
                  Ops.CAST: "cast", Ops.BITCAST: "cast", Ops.GEP: "gep", Ops.VECTORIZE: "cast", Ops.NOOP: "precast",
                  Ops.INDEX: "bidx", Ops.DEFINE_ACC: "acc", Ops.LOAD: "val"}.get(u.op, "alu")
        r[u] = f"{prefix}{c[prefix]}"

      l = cast(str, self.string_rewrite.rewrite(u, ctx=self))
      assert l is not None, f"failed to render {u.op} {u.dtype} {[(x.op,x.dtype) for x in u.src]} {u.arg}"

      if u.op in {Ops.ENDIF, Ops.ENDRANGE}: depth -= 1
      if (u.op is not Ops.CAST or u.dtype.vcount == 1) and (u.op in {Ops.CONST, Ops.GEP, Ops.INDEX, Ops.CUSTOMI} or \
        (u.op in {Ops.VECTORIZE, *GroupOp.ALU, Ops.CAST, Ops.BITCAST} and child_count[u] == 1 and not getenv("EXPAND_SSA"))):
        r[u] = l
      else:
        if u.op in {Ops.RANGE, Ops.ASSIGN, Ops.DEFINE_LOCAL} or u.dtype == dtypes.void:
          if u.op is Ops.ASSIGN: r[u] = r[u.src[0]]
        else:
          l = f"{self.render_dtype(u.dtype)} {r[u]} = {l}" + (";" if u.op is not Ops.SPECIAL else "")
        kernel.append("  "*depth + l)
        if prefix: c[prefix] += 1  # if it was used, increment
      if u.op in {Ops.IF, Ops.RANGE}: depth += 1
    del self.r

    # NOTE: this relies on bufs dict preserving order
    return self.render_kernel(name, kernel, list(bufs.values()), uops)

class ClangRenderer(CStyleLanguage):
  device = "CPU"
  float4 = "(float4)"
  has_local = False
  global_max = None
  infinity = "__builtin_inff()"
  nan = '__builtin_nanf("")'
  amx_tc = [TensorCore(dims=(sz,sz,1), threads=1, elements_per_thread=(sz,sz,sz*sz), dtype_in=dt, dtype_out=dt, swizzle=(None,((),(4,5,6,7,0,1,2,3))),
                      opts=("u0","u0","u0","u0","u1","u1","u1","u1")) for dt,sz in [(dt, 64 // dt.itemsize) for dt in [dtypes.float]]]
  if AMX: tensor_cores = amx_tc

  # language options
  buffer_suffix = " restrict"
  type_map = {dtypes.bool:"_Bool", dtypes.half:"__fp16"}
  code_for_op = {**({k:v for k,v in CStyleLanguage.code_for_op.items() if k not in [Ops.EXP2, Ops.SIN, Ops.LOG2]}),
                 Ops.SQRT: lambda x,dtype: f"__builtin_sqrt({x})" if dtype == dtypes.float64 else f"__builtin_sqrtf({x})"}
  # LLVM legalizes double => half cast on systems that don't support it natively (like x86 cpus without AVX512-FP16) into a compiler-rt libcall.
  extra_matcher = PatternMatcher([(UPat.var("x", dtypes.float64).cast(dtypes.float16), lambda x: x.cast(dtypes.float32).cast(dtypes.float16)),
    (UPat(Ops.SQRT, name="alu"), no_vectorized_alu),]) + CStyleLanguage.extra_matcher

  if sys.platform == 'win32':
    kernel_prefix = "__attribute__((ms_abi)) "
  def render_vector_prefix(self, dt:DType) -> str:
    # round (down) to power of two (this is actually the default clang behavior)
    alignment = 2**int(math.log2(dt.itemsize)) if getenv("ALIGNED", 1) else 1
    return f"typedef {self.render_dtype(dt.scalar())} {self.render_dtype(dt)} __attribute__((aligned({alignment}),vector_size({dt.itemsize})));"

  def render_kernel(self, function_name, kernel, bufs, uops, prefix=None) -> str:
    prefix = [self.render_vector_prefix(dt) for dt in uops_to_dtypes(uops) if dt.count > 1]
    # https://github.com/corsix/amx
    for name, (N, M, _), dtype_in, _, _, _, _, _ in dedup([uop.arg for uop in uops if uop.op is Ops.WMMA]):
      prefix += [
        '#define AMX_SET(imm5) __asm("nop\\nnop\\nnop\\n.word (0x201000+(%0<<5)+%1)" : : "i"(17), "i"(imm5) : "memory")',
        '#define AMX(op, gpr, btf) __asm(".word (0x201000+(%0 << 5)+0%1-((0%1>>4)*6))" : : "i"(op), "r"((unsigned long long)(gpr)+(btf)) : "memory")',
      ]
      # 'static' in C roughly means that function symbol isn't exported. LLVM puts those symbols at the end of object file which allows Clang JIT
      # to just jump at the start of a shellcode whithout having to deal with symbols or trampolines at all. This is better than having to inline
      # wmma function every time it is called or wasting complexity on a symbol parsing and a memory page on trampoline.
      prefix += [f"""static {(out := self.render_dtype(dtype_in.vec(N*N)))} __{name}({self.render_dtype(dtype_in.vec(N))} data1, {self.render_dtype(dtype_in.vec(M))} data2, {out} data0){{
  AMX_SET(0);\n  for(int ridx0 = 0; ridx0 < 16; ridx0++){{ AMX(4, (int *)(&data0), 0ull<<62 | (ridx0*4ull)<<56 | ridx0*64ull); }}
  AMX(0, (int *)(&data2), 0ull<<62); AMX(1, (int *)(&data1), 0ull<<62); AMX(12, 0, 0ull);
  for(int ridx0 = 0; ridx0 < 16; ridx0++){{ AMX(5, (int *)(&data0), 0ull<<62 | (ridx0*4ull)<<56 | ridx0*64ull); }}\n  AMX_SET(1);\n  return data0;\n}}"""] # noqa: E501
    return super().render_kernel(function_name, kernel, bufs, uops, prefix)

class OpenCLRenderer(CStyleLanguage):
  device = "GPU"

  # language options
  kernel_prefix = "__kernel "
  buffer_prefix = "__global "
  smem_align = "__attribute__ ((aligned (16))) "
  smem_prefix = "__local "
  barrier = "barrier(CLK_LOCAL_MEM_FENCE);"
  float4 = "(float4)"
  code_for_workitem = {"g": lambda x: f"get_group_id({x})", "l": lambda x: f"get_local_id({x})", "i": lambda x: f"get_global_id({x})"}
  type_map = { dtypes.int8: "char", dtypes.uint8: "uchar", dtypes.uint32: "uint", dtypes.uint16: "ushort", dtypes.uint64: "ulong",
              dtypes.bfloat16: "ushort" }

  string_rewrite = PatternMatcher([
    (UPat(Ops.BITCAST, name="x"), lambda ctx,x: f"as_{ctx.render_dtype(x.dtype)}({ctx[x.src[0]]})"),
    # load/store image (OpenCL)
    (UPat(Ops.LOAD, dtype=dtypes.float.vec(4), src=(UPat.var('buf').index(UPat.var('idx', dtypes.int.vec(2))), UPat.var("var"), UPat.var("gate"))),
      lambda ctx,buf,idx,var,gate: f"({ctx[gate]}?read_imagef({ctx[buf]}, smp, {ctx[idx]}):{ctx[var]})"),
    (UPat(Ops.LOAD, dtype=dtypes.float.vec(4), src=(UPat.var('buf').index(UPat.var('idx', dtypes.int.vec(2))),)),
      lambda ctx,buf,idx: f"read_imagef({ctx[buf]}, smp, {ctx[idx]})"),
    (UPat(Ops.STORE, src=(UPat.var('buf').index(UPat.var('idx', dtypes.int.vec(2))), UPat.var("var", dtypes.float.vec(4))), allow_any_len=True),
      lambda ctx,buf,idx,var: f"write_imagef({ctx[buf]}, {ctx[idx]}, {ctx[var]});"),
  ]) + base_rewrite

  def render_kernel(self, function_name, kernel, bufs, uops, prefix=None) -> str:
    if any(uop.dtype.base == dtypes.half for uop in uops): prefix = (["#pragma OPENCL EXTENSION cl_khr_fp16 : enable"] + (prefix or []))
    return super().render_kernel(function_name, kernel, bufs, uops, prefix)

class IntelRenderer(OpenCLRenderer):
  device, suffix, kernel_prefix = "GPU", "INTEL", "__attribute__((intel_reqd_sub_group_size(8)))\n" + "__kernel "
  tensor_cores = [TensorCore(dims=(8,8,16), threads=8, elements_per_thread=(16,16,8), dtype_in=dtypes.half, dtype_out=dtypes.float,
    opts=("l0","l0","l0","u1","u1","u1"), swizzle=(((4,5,6),(0,1,2,3,7,8,9)), ((0,1,2),(7,8,9,3,4,5,6))))]

  string_rewrite = PatternMatcher([
    (UPat(Ops.CAST, dtype=dtypes.bfloat16, src=(UPat.var('x', dtype=dtypes.float))), lambda ctx,x: f"intel_convert_bfloat16_as_ushort({ctx[x]})"),
    (UPat(Ops.CAST, dtype=dtypes.float, src=(UPat.var('x', dtype=dtypes.bfloat16))), lambda ctx,x: f"intel_convert_as_bfloat16_float({ctx[x]})"),
  ]) + OpenCLRenderer.string_rewrite

  def render_kernel(self, function_name, kernel, bufs, uops, prefix=None) -> str:
    prefix = []
    for arg in dedup([uop.arg for uop in uops if uop.op is Ops.WMMA]):
      dt_in = ("ushort", "bf16") if arg[2] == dtypes.bfloat16 else (arg[2].name, "f16")
      prefix.append(f"""{arg[3].name}8 __{arg[0]}({dt_in[0]}16 a, {dt_in[0]}16 b, {arg[3].name}8 c) {{
    return intel_sub_group_{dt_in[1]}_{dt_in[1]}_matrix_mad_k16(as_int8(a), as_int8(b), c);\n}}""")
    return super().render_kernel(function_name, kernel, bufs, uops, prefix or None)

class MetalRenderer(CStyleLanguage):
  device = "METAL"
  shared_max = 32768
  tensor_cores = [TensorCore(dims=(8,8,8), threads=32, elements_per_thread=(2,2,2), dtype_in=di, dtype_out=do, opts=("u0","l0","l1","l1","l0","l1"),
    swizzle=(((6,1,2,7,4),(8,0,3,5)), ((0,5,6,3,7),(1,2,4,8)))) for di,do in [(dtypes.float,dtypes.float),(dtypes.half,dtypes.float),
    (dtypes.half,dtypes.half),(dtypes.bfloat16,dtypes.float),(dtypes.bfloat16,dtypes.bfloat16)]]
  def __init__(self): self.tensor_cores = MetalRenderer.tensor_cores if hasattr(os, 'uname') and os.uname().machine == "arm64" else []

  # language options
  kernel_prefix = "kernel "
  buffer_prefix = "device "
  smem_prefix = "threadgroup "
  arg_int_prefix = "constant int&"
  barrier = "threadgroup_barrier(mem_flags::mem_threadgroup);"
  float4 = "float4"
  code_for_workitem = {"g": lambda x: f"gid.{chr(120+int(x))}", "l": lambda x: f"lid.{chr(120+int(x))}"}
  # uint3 used for gid/lid - TODO: this should probably be `ushort3 lid [[thread_position_in_threadgroup]]`
  extra_args = ['uint3 gid [[threadgroup_position_in_grid]]', 'uint3 lid [[thread_position_in_threadgroup]]']
  type_map = {dtypes.bfloat16: "bfloat"}

  # precise::sin
  code_for_op = {**CStyleLanguage.code_for_op, Ops.SIN: lambda x,dtype: f"precise::sin({x})"}

  # upcast to float32 all the ops that don't support bfloat16
  extra_matcher = PatternMatcher([
    # NOTE: this is copied from PTX
    (UPat((Ops.SQRT, Ops.EXP2, Ops.LOG2, Ops.SIN), dtype=dtypes.bfloat16, name="x"),
      lambda x: (UOp(x.op, dtypes.float, tuple(vv.cast(dtypes.float) for vv in x.src), x.arg).cast(dtypes.bfloat16))),
  ]) + extra_pm

  string_rewrite = PatternMatcher([
    (UPat(Ops.BITCAST, name="x"), lambda ctx,x: f"as_type<{ctx.render_dtype(x.dtype)}>({ctx[x.src[0]]})"),
  ]) + base_rewrite

  def render_kernel(self, function_name, kernel, bufs, uops, prefix=None):
    prefix, wmma_args = ["#include <metal_stdlib>","using namespace metal;"], set([uop.arg for uop in uops if uop.op is Ops.WMMA])
    for arg in wmma_args: prefix.append(
  f"""{(dtype_out:=self.render_dtype(arg[3].vec(2)))} __{arg[0]}({(dtype_in:=self.render_dtype(arg[2].vec(2)))} a, {dtype_in} b, {dtype_out} c){{
  simdgroup_{self.render_dtype(arg[2])}8x8 mat_a, mat_b; simdgroup_{self.render_dtype(arg[3])}8x8 mat_c;
  mat_a.thread_elements()[0] = a[0]; mat_b.thread_elements()[0] = b[0]; mat_c.thread_elements()[0] = c[0];
  mat_a.thread_elements()[1] = a[1]; mat_b.thread_elements()[1] = b[1]; mat_c.thread_elements()[1] = c[1];
  simdgroup_multiply_accumulate(mat_c, mat_a, mat_b, mat_c);\n  return {dtype_out}(mat_c.thread_elements()[0], mat_c.thread_elements()[1]);\n}}""")
    return super().render_kernel(function_name, kernel, bufs, uops, prefix)

_nms = "xyzwabcdefghijkl"
cuda_tc_opts = ("u0","l0","l0","l1","l1","l1","u1")  # shared by all shapes with M=16 N=8

class CUDARenderer(CStyleLanguage):
  device = "CUDA"
  global_max = (2147483647, 65535, 65535)
  local_max = (1024, 1024, 64)
  shared_max = 49152
  # https://docs.nvidia.com/cuda/parallel-thread-execution/#warp-level-matrix-multiply-accumulate-instructions
  tc_81616 = [TensorCore(dims=(8,16,16), threads=32, elements_per_thread=(8,4,4), dtype_in=di, dtype_out=do, opts=cuda_tc_opts,
    swizzle=(((6,7,2,3,4),(0,1,9,5,10,8)), ((6,7,9,0,1),(2,3,4,10,5,8)))) for di,do in [(dtypes.half,dtypes.float), (dtypes.bfloat16,dtypes.float),
                                                                                        (dtypes.half,dtypes.half)]]
  tc_8168_f16 = [TensorCore(dims=(8,16,8), threads=32, elements_per_thread=(4,2,4), dtype_in=di, dtype_out=do, opts=cuda_tc_opts,
    swizzle=(((6,7,2,3,4),(0,1,8,5,9)), ((6,7,8,0,1),(2,3,4,9,5)))) for di,do in [(dtypes.half,dtypes.float), (dtypes.half,dtypes.half)]]
  tc_8168_tf32 = [TensorCore(dims=(8,16,8), threads=32, elements_per_thread=(4,2,4), dtype_in=dtypes.float, dtype_out=dtypes.float, opts=cuda_tc_opts,
    swizzle=(((5,6,2,3,4),(0,1,8,9,7)), ((5,6,8,0,1),(2,3,4,9,7))))]

  tc_sm80 = tc_81616 + tc_8168_f16
  if getenv("ALLOW_TF32", 0): tc_sm80 += tc_8168_tf32
  tc_sm75 = tc_8168_f16
  def __init__(self, arch:str):
    self.tensor_cores, self.arch = CUDARenderer.tc_sm80 if int(arch[3:]) >= 80 else CUDARenderer.tc_sm75 if int(arch[3:]) >= 75 else [], arch
  def __reduce__(self): return self.__class__, (self.arch,)

  # language options
  kernel_prefix = "extern \"C\" __global__ "
  smem_prefix = "__shared__ "
  smem_prefix_for_cast = False
  barrier = "__syncthreads();"
  float4 = "make_float4"
  code_for_workitem = {"g": lambda x: f"blockIdx.{chr(120+int(x))}", "l": lambda x: f"threadIdx.{chr(120+int(x))}",
                       "i": lambda x: f"(blockIdx.{chr(120+int(x))}*blockDim.{chr(120+int(x))}+threadIdx.{chr(120+int(x))})"}
  code_for_op = { **CStyleLanguage.code_for_op,
    Ops.SIN: lambda x,dtype: f"hsin({x})" if dtype in (dtypes.half, dtypes.bfloat16) else f"sin({x})",
    Ops.LOG2: lambda x,dtype: f"hlog2({x})" if dtype in (dtypes.half, dtypes.bfloat16) else f"log2({x})",
    Ops.EXP2: lambda x,dtype: f"hexp2({x})" if dtype in (dtypes.half, dtypes.bfloat16) else f"exp2({x})",
    Ops.SQRT: lambda x,dtype: f"hsqrt({x})" if dtype in (dtypes.half, dtypes.bfloat16) else f"sqrt({x})",
    Ops.RECIP: lambda x,dtype: f"hrcp({x})" if dtype in (dtypes.half, dtypes.bfloat16) else f"(1/{x})" }
  type_map = {dtypes.bfloat16: "nv_bfloat16"}

  def render_vector_prefix(self, dt:DType) -> str:
    vec, scal = self.render_dtype(dt), self.render_dtype(dt.scalar()),
    elems, header = ', '.join(_nms[:dt.count]), ', '.join([f"{scal} {x}" for x in _nms[:dt.count]])
    return f"struct __align__({dt.itemsize}) {vec} {{ {scal} {elems}; }}; __device__ {vec} make_{vec}({header}) {{ {vec} r={{{elems}}}; return r; }}"

  def render_kernel(self, function_name, kernel, bufs, uops, prefix=None):
    # TODO: why is dtypes.bfloat16.name == "__bf16"? would be easier not override dtypes.name
    prefix = ["#define INFINITY (__int_as_float(0x7f800000))","#define NAN (__int_as_float(0x7fffffff))"]

    used_dtypes = uops_to_dtypes(uops)
    if any(dt.scalar() == dtypes.half for dt in used_dtypes): prefix.append("#include <cuda_fp16.h>")
    if any(dt.scalar() == dtypes.bfloat16 for dt in used_dtypes): prefix.append("#include <cuda_bf16.h>")
    prefix += [self.render_vector_prefix(dt) for dt in used_dtypes if dt.count in (4,8) and dt.scalar() in {dtypes.half, dtypes.bfloat16}]

    dt_map_in = { dtypes.float: "tf32", dtypes.half: "f16", dtypes.bfloat16: "bf16" }
    dt_map_out = { dtypes.float: "f32", dtypes.half: "f16" }
    for name, (N, M, K), dtype_in, dtype_out, _, _, upcast_axes, _ in dedup([uop.arg for uop in uops if uop.op is Ops.WMMA]):
      upcast_sizes = [prod(size for _, size in upcast) for upcast in upcast_axes]
      wmma_dtypes = [self.render_dtype(dtype.vec(size)) for dtype, size in zip([dtype_in, dtype_in, dtype_out], upcast_sizes)]
      n_operands = [size*dtype.itemsize//4 for dtype, size in zip([dtype_in, dtype_in, dtype_out], upcast_sizes)] # 4 => CUDA reg size in bytes
      operands = [f"%{i}" for i in range(sum(n_operands))]

      # mma operands => {c}, {a}, {b}, {c}
      prefix.append(f"""__device__ {wmma_dtypes[2]} __{name}({wmma_dtypes[0]} a, {wmma_dtypes[1]} b, {wmma_dtypes[2]} c){{
  int *a_pk = (int *)(&a), *b_pk = (int *)(&b), *c_pk = (int *)(&c);
  asm("mma.sync.aligned.m{M}n{N}k{K}.row.col.{dt_map_out[dtype_out]}.{dt_map_in[dtype_in]}.{dt_map_in[dtype_in]}.{dt_map_out[dtype_out]}"
      "{{{", ".join(operands[:n_operands[2]])}}}, {{{", ".join(operands[n_operands[2]:n_operands[2]+n_operands[0]])}}},"
      "{{{", ".join(operands[-n_operands[1]:])}}}, {{{", ".join(operands[:n_operands[2]])}}};"
    : {", ".join([f'"+r"(c_pk[{i}])' for i in range(n_operands[2])])}
    : {", ".join([f'"r"(a_pk[{i}])' for i in range(n_operands[0])])}, {", ".join([f'"r"(b_pk[{i}])' for i in range(n_operands[1])])});
  return c;\n}}""")

    return super().render_kernel(function_name, kernel, bufs, uops, prefix=prefix)

  def get_kernel_modifier(self, uops:list[UOp]) -> str:
    maxThreadsPerBlock = prod(u.arg[1] for u in uops if u.op is Ops.SPECIAL and u.arg[0][0] == "l")
    # https://docs.nvidia.com/cuda/cuda-c-programming-guide/index.html
    return f"__launch_bounds__({maxThreadsPerBlock}) "

def cast_float_to_bf16(x: UOp) -> UOp:
  assert x.dtype == dtypes.float, "cast float -> bf16 must start with float"
  x = x.bitcast(dtypes.uint)
  x = (-x & 0x7f800000).where(x + ((x >> 16) & 1) + 0x7fff, (x & 0xffff).where((x | 0x10000), x))
  return (x >> 16).cast(dtypes.ushort).bitcast(dtypes.bfloat16)

class AMDRenderer(CStyleLanguage):
  device = "AMD"
  shared_max = 65536
  # NOTE: this is only really needed on gfx12, even though gfx11 reports the same limitation
  global_max = (2147483647, 65535, 65535)
  # https://gpuopen.com/learn/wmma_on_rdna3/
  tensor_cores = [TensorCore(dims=(16,16,16), threads=32, elements_per_thread=(16,16,8), dtype_in=di, dtype_out=do,
    opts=("l0","l0","l0","l0","l1","u1","u1","u1"), swizzle=(((4,9,10,11,0),(1,2,3,5,6,7,8)), ((0,1,2,3,4),(9,10,11,5,6,7,8))))
    for di,do in [(dtypes.half,dtypes.float),(dtypes.half,dtypes.half)]]
  # https://gpuopen.com/learn/amd-lab-notes/amd-lab-notes-matrix-cores-readme
  tensor_cores_mfma = [TensorCore(dims=(16,16,16), threads=64, elements_per_thread=(4,4,4), dtype_in=di, dtype_out=do,
    opts=("l0","l0","l0","l0","u1","u1","l1","l1"), swizzle=(((10,11,4,5,8,9),(0,1,2,3,6,7)),((0,1,2,3,8,9),(4,5,10,11,6,7))))
    for di,do in [(dtypes.half,dtypes.float)]]

  def __init__(self, arch:str): # gfx942 => MI300, gfx1100 => RX 7900
<<<<<<< HEAD
    self.tensor_cores, self.arch = AMDRenderer.tensor_cores_mfma if arch.split(":")[0] == "gfx942" else AMDRenderer.tensor_cores, arch
    if self.arch.split(":")[0] == "gfx942":
      self.string_rewrite = PatternMatcher([
        (UPat(Ops.WMMA, name="x"), lambda ctx,x: f"__{x.arg[0]}({ctx[x.src[0]]}, {ctx[x.src[1]]}, {ctx[x.src[2]]}, 0, 0, 0)")]) + base_rewrite
=======
    # TODO: fix tensor cores for gfx1201
    self.tensor_cores, self.arch = AMDRenderer.tensor_cores if arch != "gfx1201" else [], arch
>>>>>>> f53be010
  def __reduce__(self): return self.__class__, (self.arch,)

  # language options
  ockl = [(f"__ockl_get_{name}", "unsigned int", "size_t", "const") for name in ["local_id", "group_id", "local_size"]]
  ocml = [(f"__ocml_{name}_f{n}", f"{dt}, {dt}" if "fmax" == name else dt, dt, atr)
            for dt, n in [(dtype.name, dtype.itemsize * 8) for dtype in [dtypes.float, dtypes.double, dtypes.half]]
            for name, atr in [("fmax", "const"), ("exp2", "pure"), ("log2", "pure"), ("sqrt", "const"), ("sin", "")]]

  kernel_prefix = "\n".join(f'extern "C" __attribute__((device{f", {atr}" if atr else ""})) {dto} {meth}({dti});' for meth,dti,dto,atr in ockl+ocml)
  kernel_prefix += '\nextern "C" __attribute__((global))'
  code_for_workitem = {"g": lambda x: f"__ockl_get_group_id({x})", "l": lambda x: f"__ockl_get_local_id({x})",
                       "i": lambda x: f"(__ockl_get_group_id({x})*__ockl_get_local_size({x})+__ockl_get_local_id({x}))"}
  code_for_op = { **CStyleLanguage.code_for_op,
    Ops.SIN: lambda x,dtype: f"__ocml_sin_f{ {dtypes.half:16, dtypes.double:64}.get(dtype, 32)}({x})",
    Ops.LOG2: lambda x,dtype: f"__ocml_log2_f{ {dtypes.half:16, dtypes.double:64}.get(dtype, 32)}({x})",
    Ops.EXP2: lambda x,dtype: f"__ocml_exp2_f{ {dtypes.half:16, dtypes.double:64}.get(dtype, 32)}({x})",
    Ops.SQRT: lambda x,dtype: f"__ocml_sqrt_f{ {dtypes.half:16, dtypes.double:64}.get(dtype, 32)}({x})" }
  smem_prefix = "__attribute__((shared))"
  barrier = '__builtin_amdgcn_fence(__ATOMIC_RELEASE, "workgroup");' + '__builtin_amdgcn_s_barrier();' + \
            '__builtin_amdgcn_fence(__ATOMIC_ACQUIRE, "workgroup");'
  float4 = "make_float4"
  type_map = {dtypes.bfloat16: "hip_bfloat16"}
  extra_matcher = PatternMatcher([
    # cast bfloat16 alus to float
    (UPat(Ops.WHERE, src=(UPat.var("b"), UPat.var("x", dtype=dtypes.bfloat16), UPat.var("y", dtype=dtypes.bfloat16))),
      lambda b,x,y: UOp(Ops.WHERE, dtype=dtypes.float, src=(b,x.cast(dtypes.float),y.cast(dtypes.float))).cast(dtypes.bfloat16)),
    (UPat(GroupOp.ALU, dtype=dtypes.bfloat16, name="x"),
      lambda x: UOp(x.op, dtypes.float, tuple(vv.cast(dtypes.float) for vv in x.src), x.arg).cast(dtypes.bfloat16)),
    (UPat(GroupOp.ALU, dtypes.bool, name="alu", src=(UPat.var("x", dtype=dtypes.bfloat16), UPat.var("y", dtype=dtypes.bfloat16))),
      lambda alu,x,y: UOp(alu.op, dtypes.bool, (x.cast(dtypes.float), y.cast(dtypes.float)), alu.arg)),
    # add float intermediate casting for bfloat16
    (UPat(Ops.CAST, name="x", src=UPat.var("y", dtypes.bfloat16)),lambda x,y: y.cast(dtypes.float).cast(x.dtype) if x.dtype!=dtypes.float else None),
    (UPat(Ops.CAST, dtypes.bfloat16, UPat.var("x")),lambda x: x.cast(dtypes.float).cast(dtypes.bfloat16) if x.dtype!=dtypes.float else None),
    # bfloat16 casting
    (UPat.cvar('x', dtypes.bfloat16), lambda x: cast_float_to_bf16(UOp.const(dtypes.float, x.arg))),
    (UPat(Ops.CAST, dtypes.float, UPat.var("x", dtypes.bfloat16)), lambda x: (x.bitcast(dtypes.ushort).cast(dtypes.uint)<<16).bitcast(dtypes.float)),
    (UPat(Ops.CAST, dtype=dtypes.bfloat16, src=UPat.var("x", dtype=dtypes.float)), cast_float_to_bf16)]) + extra_pm

  def render_vector_prefix(self, dtype:DType) -> str:
    vec, scal = self.render_dtype(dtype), self.render_dtype(dtype.scalar())
    return f"typedef {scal} {vec} __attribute__((ext_vector_type({dtype.count})));\nstatic inline __attribute__((device)) "+ \
           f"{vec} make_{vec}({', '.join([f'{scal} {x}' for x in _nms[:dtype.count]])}) {{ return {{ {', '.join(_nms[:dtype.count])} }}; }}"

  def render_kernel(self, function_name, kernel, bufs, uops, prefix=None) -> str:
    prefix = ["#define INFINITY (__builtin_inff())","#define NAN (__builtin_nanf(\"\"))","typedef long unsigned int size_t;","#define half _Float16"]

    used_dtypes = uops_to_dtypes(uops)
    if any(dt.scalar() == dtypes.bfloat16 for dt in used_dtypes): prefix.append("typedef unsigned short hip_bfloat16;")
    prefix += [self.render_vector_prefix(dt) for dt in used_dtypes if dt.count > 1]

    for arg in dedup([uop.arg for uop in uops if uop.op is Ops.WMMA]): # TODO: handle TCs f32_bf16 and bf16_bf16 w/ wrapper
      if self.arch.split(":")[0] == "gfx942": prefix.append(f"#define __{arg[0]} __builtin_amdgcn_mfma_f32_16x16x16f16")
      elif arg[3] == dtypes.float: prefix.append(f"#define __{arg[0]} __builtin_amdgcn_wmma_f32_16x16x16_f16_w32")
      else: prefix.append(f"static inline __attribute__((device)) half8 __{arg[0]}"+"""(half16 a, half16 b, half8 c) {
  half16 c_frag = {}; half8 d; for (int n = 0; n < 8; n++) { c_frag[n*2] = c[n]; }
  c_frag = __builtin_amdgcn_wmma_f16_16x16x16_f16_w32(a, b, c_frag, false);
  for (int n = 0; n < 8; n++) { d[n] = c_frag[n*2]; } return d;\n}""")
    return super().render_kernel(function_name, kernel, bufs, uops, prefix)

  def get_kernel_modifier(self, uops:list[UOp]) -> str:
    requiredMaxThreadsPerBlock = prod(u.arg[1] for u in uops if u.op is Ops.SPECIAL and u.arg[0][0] == "l")
    # https://clang.llvm.org/docs/AttributeReference.html#amdgpu-flat-work-group-size
    # NOTE: this makes hlb_cifar10 twice as fast, there may be more gains in tweaking these parameters
    return f"__attribute__((amdgpu_flat_work_group_size(1, {requiredMaxThreadsPerBlock})))"

class NVRenderer(CUDARenderer): device = "NV"
class HIPRenderer(AMDRenderer): device = "HIP"
class QCOMRenderer(OpenCLRenderer): device = "QCOM"<|MERGE_RESOLUTION|>--- conflicted
+++ resolved
@@ -409,15 +409,12 @@
     for di,do in [(dtypes.half,dtypes.float)]]
 
   def __init__(self, arch:str): # gfx942 => MI300, gfx1100 => RX 7900
-<<<<<<< HEAD
-    self.tensor_cores, self.arch = AMDRenderer.tensor_cores_mfma if arch.split(":")[0] == "gfx942" else AMDRenderer.tensor_cores, arch
+    self.arch = arch
+    self.tensor_cores = \
+      AMDRenderer.tensor_cores_mfma if arch.split(":")[0] == "gfx942" else AMDRenderer.tensor_cores if arch.split(":")[0] != "gfx1201" else []
     if self.arch.split(":")[0] == "gfx942":
       self.string_rewrite = PatternMatcher([
         (UPat(Ops.WMMA, name="x"), lambda ctx,x: f"__{x.arg[0]}({ctx[x.src[0]]}, {ctx[x.src[1]]}, {ctx[x.src[2]]}, 0, 0, 0)")]) + base_rewrite
-=======
-    # TODO: fix tensor cores for gfx1201
-    self.tensor_cores, self.arch = AMDRenderer.tensor_cores if arch != "gfx1201" else [], arch
->>>>>>> f53be010
   def __reduce__(self): return self.__class__, (self.arch,)
 
   # language options
