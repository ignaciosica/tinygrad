--- conflicted
+++ resolved
@@ -147,23 +147,6 @@
             ul[i] = wmma_helper(32, 16, 16, 16, 8, a_elem, b_elem, c_map)
           elif arg[4] == "CUDA":
             # (col, row) given (lane, elem) for C & D (4 elements on 32 threads); shared by all tc shapes with M=16 N=8
-<<<<<<< HEAD
-            def c_map(lane, elem): return ((lane % 4) * 2 + elem % 2, lane // 4 + (elem // 2) * 8)
-
-            if arg[1] == (8,16,16):
-              def a_elem(a, k, row, goff): return a[k % 2 + 2 * (row // 8) + (k // 8) * 4][goff + (k // 2) % 4 + (row % 8) * 4]
-              def b_elem(b, col, k, goff): return b[k % 2 + (k // 8) * 2][goff + (k // 2) % 4 + col * 4]
-              ul[i] = wmma_helper(32, 16, 8, 4, 4, a_elem, b_elem, c_map)
-
-            elif arg[1] == (8,16,8) and arg[2] == dtypes.half:
-              def a_elem(a, k, row, goff): return a[k % 2 + 2 * (row // 8)][goff + k // 2 + (row % 8) * 4]
-              def b_elem(b, col, k, goff): return b[k % 2][goff + k // 2 + col * 4]
-              ul[i] = wmma_helper(32, 8, 4, 2, 4, a_elem, b_elem, c_map)
-
-            elif arg[1] == (8,16,8) and arg[2] == dtypes.float:
-              def a_elem(a, k, row, goff): return a[(k // 4) * 2 + row // 8][goff + k % 4 + (row % 8) * 4]
-              def b_elem(b, col, k, goff): return b[k // 4][goff + k % 4 + (col % 8) * 4]
-=======
             def c_map(lane, elem): return (elem%2 + (lane%4)*2, lane//4 + (elem//2)*8)
 
             if arg[1] == (8,16,16):
@@ -174,7 +157,6 @@
             elif arg[1] == (8,16,8):
               def a_elem(x, k, row, goff): return x[k%2 + (row//8)*2][goff + k//2 + (row%8)*4]
               def b_elem(x, col, k, goff): return x[k%2][goff + k//2 + col*4]
->>>>>>> d5a646d4
               ul[i] = wmma_helper(32, 8, 4, 2, 4, a_elem, b_elem, c_map)
 
             else: raise NotImplementedError(f"unimplemented tensor core {arg}")
@@ -205,10 +187,7 @@
     if getenv("EMULATE_METAL"): self.device, self.tensor_cores = "METAL", MetalRenderer.tensor_cores
     if getenv("EMULATE_AMD"): self.device, self.tensor_cores = "AMD", AMDRenderer.tensor_cores
     if getenv("EMULATE_CUDA"): self.device, self.tensor_cores = "CUDA", CUDARenderer.tc_sm80
-<<<<<<< HEAD
-=======
     if getenv("EMULATE_CUDA_SM75"): self.device, self.tensor_cores = "CUDA", CUDARenderer.tc_sm75
->>>>>>> d5a646d4
     if getenv("EMULATE_INTEL"): self.device, self.suffix, self.tensor_cores = "INTEL", "INTEL", IntelRenderer.tensor_cores
     if getenv("EMULATE_AMX"): self.device, self.tensor_cores = "CLANG", ClangRenderer.tensor_cores
 
