# pylint: disable=cell-var-from-loop
# a python uops emulator
# works to test the tensor cores, and all the uops in general
# this is the (living) definition of uops
from typing import Tuple, List, Optional, Any, Dict
import pickle, base64, itertools, time, struct
from tinygrad.dtype import DType, dtypes, ImageDType
from tinygrad.helpers import all_same, getenv, flatten, prod
from tinygrad.device import Compiled, Compiler, Allocator
from tinygrad.ops import BinaryOps, TernaryOps, exec_alu, truncate, UOps, UOp
from tinygrad.renderer import Renderer
<<<<<<< HEAD
from tinygrad.renderer.cstyle import CUDARenderer, MetalRenderer, AMDRenderer, ClangRenderer
=======
from tinygrad.renderer.cstyle import CUDARenderer, MetalRenderer, AMDRenderer, IntelRenderer
>>>>>>> 5a266d5d

def _load(m, i):
  if i < 0 or i >= len(m): raise IndexError(f"load out of bounds, size is {len(m)} and access is {i}")
  return m[i]

def load(inp, j=0):
  if len(inp) == 4: return [_load(m, x+j) if gate else default for m,x,default,gate in zip(*inp)]
  return [_load(m, x+j) for m,x in zip(inp[0], inp[1])]

def _store(m, i, v):
  if i < 0 or i >= len(m): raise IndexError(f"store out of bounds, size is {len(m)}, access is {i}, value is {v}")
  m[i] = v

class PythonProgram:
  def __init__(self, name:str, lib:bytes):
    self.uops: List[Tuple[UOps, Optional[DType], List[int], Any]] = pickle.loads(lib)
  def __call__(self, *bufs, global_size:Tuple[int,int,int]=(1,1,1), local_size:Tuple[int,int,int]=(1,1,1), vals:Tuple[int, ...]=(), wait=False):
    st = time.perf_counter()
    warp = list(itertools.product(*[range(x) for x in local_size[::-1]]))
    warp_size = len(warp)
    for idxs in itertools.product(*[range(x) for x in global_size[::-1]]):
      ul: Dict[int, Any] = {}
      dl: Dict[int, DType] = {}
      pbufs: List[memoryview] = list(bufs)
      pvals: List[int] = list(vals)
      i = 0
      loop_ends: Dict[int, int] = {}
      while i < len(self.uops):
        uop, dtype, idp, arg = self.uops[i]
        void_ops = {UOps.STORE, UOps.ENDRANGE, UOps.BARRIER, UOps.IF, UOps.ENDIF}
        if uop is UOps.DEFINE_ACC: idp = [idp[0]]
        inp = [ul[v] for v in idp if self.uops[v][0] not in void_ops]
        dtp = [dl[v] for v in idp if self.uops[v][0] not in void_ops]
        if getenv("TRACE"): print(i, uop, dtype, arg, inp, dtp)
        if uop is UOps.STORE:
          if len(inp) == 3: inp.append([True] * len(inp[0]))  # set the gate to True
          if isinstance(dtp[0], ImageDType):
            # image store
            assert dtp[2].count == 4
            for j,val in enumerate(inp[2]):
              for m,ox,oy,v,g in zip(inp[0], inp[1][0], inp[1][1], val, inp[3]):
                assert ox >= 0 and ox < dtp[0].shape[1] and oy >= 0 and oy < dtp[0].shape[0]
                if g: _store(m, ox*4 + oy*dtp[0].shape[1]*4 + j, v)
          elif dtp[2].count > 1:
            for j,val in enumerate(inp[2]):
              for m,o,v,g in zip(inp[0], inp[1], val, inp[3]):
                if g: _store(m, o+j, v)
          else:
            for m,o,v,g in zip(*inp):
              if g: _store(m, o, v)
          i += 1
          continue
        if uop is UOps.ENDRANGE:
          loop_ends[idp[0]] = i
          i = idp[0]
          continue
        if uop in (UOps.BARRIER, UOps.IF, UOps.ENDIF):
          # in the python emulator, the warp is always in sync
          i += 1
          continue
        assert dtype is not None, f"{uop} is missing a dtype"
        dl[i] = dtype
        if uop is UOps.DEFINE_GLOBAL:
          assert dtype.fmt is not None
          ul[i] = [pbufs.pop(0).cast(dtype.fmt)] * warp_size
        elif uop is UOps.DEFINE_LOCAL:
          assert dtype.fmt is not None
          lbuf = memoryview(bytearray(arg[1]*dtype.itemsize))
          ul[i] = [lbuf.cast(dtype.fmt)] * warp_size
        elif uop is UOps.DEFINE_VAR:
          ul[i] = [pvals.pop(0)] * warp_size
        elif uop is UOps.SPECIAL:
          if arg[0][0] == 'g': ul[i] = [idxs[2-int(arg[0][-1])]] * warp_size
          elif arg[0][0] == 'l': ul[i] = [x[2-int(arg[0][-1])] for x in warp]
        elif uop is UOps.CONST: ul[i] = [arg] * warp_size
        elif uop is UOps.DEFINE_ACC:
          ul[i] = [[inp[0][0][0]] * warp_size for _ in range(dtype.count)] if dtype.count > 1 else [inp[0][0]] * warp_size
        elif uop is UOps.RANGE:
          if i not in ul: ul[i] = [inp[0][0]] * warp_size
          else:
            for j in range(len(ul[i])):
              ul[i][j] += 1
            if ul[i][0] == inp[1][0]:
              del ul[i]
              i = loop_ends[i] + 1
              continue
        elif uop is UOps.VECTORIZE: ul[i] = inp
        elif uop in {UOps.CAST, UOps.BITCAST}:
          assert dtp[0].fmt and dtype.fmt
          pack_format, unpack_format = str(warp_size) + dtp[0].fmt, str(warp_size) + dtype.fmt
          if uop is UOps.BITCAST: ul[i] = list(struct.unpack(unpack_format, struct.pack(pack_format, *inp[0])))
          else:
            casted = [dtypes.as_const(x, dtype) for x in inp[0]]
            if dtypes.is_int(dtype):
              overflow_adjust = 2**(dtype.itemsize*8 - 1) if not dtypes.is_unsigned(dtype) else 0
              casted = [((x + overflow_adjust) % 2**(dtype.itemsize*8) - overflow_adjust) for x in casted]
            elif dtypes.is_float(dtype):
              casted = [truncate.get(dtype, lambda dt: dt)(x) for x in casted]
            ul[i] = list(struct.unpack(unpack_format, struct.pack(unpack_format, *casted)))
        elif uop is UOps.LOAD:
          if isinstance(dtp[0], ImageDType):
            assert dtype.count == 4
            ul[i] = []
            for j in range(dtype.count):
              ret = []
              for m,ox,oy in zip(inp[0], inp[1][0], inp[1][1]):
                if ox < 0 or ox >= dtp[0].shape[1] or oy < 0 or oy >= dtp[0].shape[0]: ret.append(0)
                else: ret.append(_load(m, ox*4 + oy*dtp[0].shape[1]*4 + j))
              ul[i].append(ret)
          elif dtype.count > 1:
            ul[i] = [load([inp[i][j] if dtp[i].count > 1 else inp[i] for i in range(len(inp))], j) for j in range(dtype.count)]
          else:
            ul[i] = load(inp)
        elif uop is UOps.PHI:
          for j in range(len(inp[0])): inp[0][j] = inp[1][j]
          ul[i] = inp[0]
        elif uop is UOps.GEP:
          ul[i] = inp[0][arg]
        elif uop is UOps.WMMA:
          # here are the models for the WMMA instruction on the different hardware
          def wmma_helper(WARP_THREADS, K, NUM_A, NUM_B, NUM_C, a_elem, b_elem, c_map):
            assert len(inp[0]) == NUM_A, f"A must have {NUM_A} elements per thread, it has {len(inp[0])}"
            assert len(inp[1]) == NUM_B, f"B must have {NUM_B} elements per thread, it has {len(inp[1])}"
            assert len(inp[2]) == NUM_C, f"C must have {NUM_C} elements per thread, it has {len(inp[2])}"
            assert len(flatten(inp[0])) == NUM_A * warp_size, f"WMMA must have {NUM_A * warp_size} total elements for A in WMMA"
            assert len(flatten(inp[1])) == NUM_B * warp_size, f"WMMA must have {NUM_B * warp_size} total elements for B in WMMA"
            assert len(flatten(inp[2])) == NUM_C * warp_size, f"WMMA must have {NUM_C * warp_size} total elements for C in WMMA"
            assert warp_size > 0 and warp_size % WARP_THREADS == 0, f"must have multiples of {WARP_THREADS} warp threads"
            out = [inp[2][elem_idx][:] for elem_idx in range(NUM_C)]
            for goff in range(0, warp_size, WARP_THREADS):
              for lane_id in range(WARP_THREADS):
                for elem_idx in range(NUM_C): # calculate new muls and add to acc
                  (c_i, c_j) = c_map(lane_id, elem_idx)
                  out[elem_idx][goff+lane_id] += sum(a_elem(inp[0], _k, c_j, goff) * b_elem(inp[1], c_i, _k, goff) for _k in range(K))
            return out

          # TODO: refactor these to a shared TensorCoreLayout in kernel.py
          if arg[4] == "METAL":
            # A (2 elements on 32 threads): row major
            def a_b_elem(x, i, j, goff): return x[(i%2)][goff+(i//2)%2+(j%4)*2+(i//4)*8+(j//4)*16]
            # (i, j), C, D (2 elements on 32 threads): row major same as A/B
            def c_map(lane, elem): return (elem + ((lane%2)*2) + ((lane//8)%2)*4, ((lane//2)%4) + (lane//16)*4)
            ul[i] = wmma_helper(32, 8, 2, 2, 2, a_b_elem, a_b_elem, c_map)
          elif arg[4] == "AMD":
            # A (16 elements on 32 threads): col major, lane 16-32 == lane 0-15
            def a_elem(x, i, j, goff):
              assert x[i][goff+j] == x[i][goff+j+16], "warp elements not duplicated properly across lanes"
              return x[i][goff+j]
            # B (16 elements on 32 threads): row major, lane 16-32 == lane 0-15
            def b_elem(x, i, j, goff): return a_elem(x, j, i, goff)  # pylint: disable=arguments-out-of-order
            def c_map(lane, elem): return (lane%16, lane//16+elem*2) # (i, j), C, D (8 elements on 32 threads): row major
            ul[i] = wmma_helper(32, 16, 16, 16, 8, a_elem, b_elem, c_map)
          elif arg[4] == "CUDA":
            # A (8 elements on 32 threads)
            def a_elem(x, i, j, goff): return x[(i%2)+(j//8)*2+(i//8)*4][goff+((i//2)%4)+(j%8)*4]
            # B (4 elements on 32 threads)
            def b_elem(x, i, j, goff): return x[(j%2)+(j//8)*2][goff+(j//2)%4+(i)*4]
            # (i, j), C, D (4 elements on 32 threads)
            def c_map(lane, elem): return ((elem%2)+(lane%4)*2, (lane//4)+(elem//2)*8)
            ul[i] = wmma_helper(32, 16, 8, 4, 4, a_elem, b_elem, c_map)
<<<<<<< HEAD
          elif arg[4] == "CLANG":
            wmma_sz = [prod(x[1] for x in l) for l in arg[5]]
            def elem(x, i, j, _): return x[i+j][0]
            def c_map(_, elem): return (elem%wmma_sz[0], elem//wmma_sz[0])
            ul[i] = wmma_helper(1, 1, wmma_sz[0], wmma_sz[1], wmma_sz[2], elem, elem, c_map)
=======
          elif arg[4] == "INTEL":
            # A (16 elements on 8 threads)
            def a_elem(x, i, j, goff): return x[i%2+j*2][goff+i//2]
            # B (16 elements on 8 threads)
            def b_elem(x, i, j, goff): return x[j][goff+i]
            # C, D (8 elements on 8 threads)
            def c_map(lane, elem): return (lane, elem)
            ul[i] = wmma_helper(8, 16, 16, 16, 8, a_elem, b_elem, c_map)
>>>>>>> 5a266d5d
          else: raise NotImplementedError(f"unimplemented tensor core {arg}")
        elif uop is UOps.ALU:
          assert all_same([len(x) for x in inp]), f"{[len(x) for x in inp]} doesn't match on {arg}"
          assert all_same([dtype] + dtp) or arg in {BinaryOps.CMPNE, BinaryOps.CMPLT, TernaryOps.WHERE}, f"dtype mismatch on {arg}"
          ul[i] = [exec_alu(arg, dtype, p) for p in zip(*inp)]
        assert i in ul, (uop, dtype, idp, arg)
        i += 1
    return time.perf_counter() - st

class PythonRenderer(Renderer):
  device = "PYTHON"
  def __init__(self):
    if getenv("EMULATE_METAL"): self.device, self.tensor_cores = "METAL", MetalRenderer.tensor_cores
    if getenv("EMULATE_AMD"): self.device, self.tensor_cores = "AMD", AMDRenderer.tensor_cores
    if getenv("EMULATE_CUDA"): self.device, self.tensor_cores = "CUDA", CUDARenderer.tensor_cores
<<<<<<< HEAD
    if getenv("EMULATE_AMX"): self.device, self.tensor_cores = "CLANG", ClangRenderer.tensor_cores
=======
    if getenv("EMULATE_INTEL"): self.device, self.suffix, self.tensor_cores = "INTEL", "INTEL", IntelRenderer.tensor_cores
>>>>>>> 5a266d5d

  def render(self, name:str, uops:List[UOp]) -> str:
    lops = [(u.op, u.dtype, [uops.index(v) for v in u.src], u.arg) for u in uops]
    return base64.b64encode(pickle.dumps(lops)).decode()

class PythonCompiler(Compiler):
  def compile(self, src:str) -> bytes: return base64.b64decode(src)

class PythonAllocator(Allocator):
  def _alloc(self, size, options): return memoryview(bytearray(size))
  def copyin(self, dest, src:memoryview): dest[:] = src
  def copyout(self, dest:memoryview, src): dest[:] = src

class PythonDevice(Compiled):
  def __init__(self, device:str):
    super().__init__(device, PythonAllocator(), PythonRenderer(), PythonCompiler(), PythonProgram)<|MERGE_RESOLUTION|>--- conflicted
+++ resolved
@@ -9,11 +9,7 @@
 from tinygrad.device import Compiled, Compiler, Allocator
 from tinygrad.ops import BinaryOps, TernaryOps, exec_alu, truncate, UOps, UOp
 from tinygrad.renderer import Renderer
-<<<<<<< HEAD
-from tinygrad.renderer.cstyle import CUDARenderer, MetalRenderer, AMDRenderer, ClangRenderer
-=======
-from tinygrad.renderer.cstyle import CUDARenderer, MetalRenderer, AMDRenderer, IntelRenderer
->>>>>>> 5a266d5d
+from tinygrad.renderer.cstyle import CUDARenderer, MetalRenderer, AMDRenderer, IntelRenderer, ClangRenderer
 
 def _load(m, i):
   if i < 0 or i >= len(m): raise IndexError(f"load out of bounds, size is {len(m)} and access is {i}")
@@ -174,13 +170,6 @@
             # (i, j), C, D (4 elements on 32 threads)
             def c_map(lane, elem): return ((elem%2)+(lane%4)*2, (lane//4)+(elem//2)*8)
             ul[i] = wmma_helper(32, 16, 8, 4, 4, a_elem, b_elem, c_map)
-<<<<<<< HEAD
-          elif arg[4] == "CLANG":
-            wmma_sz = [prod(x[1] for x in l) for l in arg[5]]
-            def elem(x, i, j, _): return x[i+j][0]
-            def c_map(_, elem): return (elem%wmma_sz[0], elem//wmma_sz[0])
-            ul[i] = wmma_helper(1, 1, wmma_sz[0], wmma_sz[1], wmma_sz[2], elem, elem, c_map)
-=======
           elif arg[4] == "INTEL":
             # A (16 elements on 8 threads)
             def a_elem(x, i, j, goff): return x[i%2+j*2][goff+i//2]
@@ -189,7 +178,11 @@
             # C, D (8 elements on 8 threads)
             def c_map(lane, elem): return (lane, elem)
             ul[i] = wmma_helper(8, 16, 16, 16, 8, a_elem, b_elem, c_map)
->>>>>>> 5a266d5d
+          elif arg[4] == "CLANG":
+            wmma_sz = [prod(x[1] for x in l) for l in arg[5]]
+            def elem(x, i, j, _): return x[i+j][0]
+            def c_map(_, elem): return (elem%wmma_sz[0], elem//wmma_sz[0])
+            ul[i] = wmma_helper(1, 1, wmma_sz[0], wmma_sz[1], wmma_sz[2], elem, elem, c_map)
           else: raise NotImplementedError(f"unimplemented tensor core {arg}")
         elif uop is UOps.ALU:
           assert all_same([len(x) for x in inp]), f"{[len(x) for x in inp]} doesn't match on {arg}"
@@ -205,11 +198,8 @@
     if getenv("EMULATE_METAL"): self.device, self.tensor_cores = "METAL", MetalRenderer.tensor_cores
     if getenv("EMULATE_AMD"): self.device, self.tensor_cores = "AMD", AMDRenderer.tensor_cores
     if getenv("EMULATE_CUDA"): self.device, self.tensor_cores = "CUDA", CUDARenderer.tensor_cores
-<<<<<<< HEAD
+    if getenv("EMULATE_INTEL"): self.device, self.suffix, self.tensor_cores = "INTEL", "INTEL", IntelRenderer.tensor_cores
     if getenv("EMULATE_AMX"): self.device, self.tensor_cores = "CLANG", ClangRenderer.tensor_cores
-=======
-    if getenv("EMULATE_INTEL"): self.device, self.suffix, self.tensor_cores = "INTEL", "INTEL", IntelRenderer.tensor_cores
->>>>>>> 5a266d5d
 
   def render(self, name:str, uops:List[UOp]) -> str:
     lops = [(u.op, u.dtype, [uops.index(v) for v in u.src], u.arg) for u in uops]
